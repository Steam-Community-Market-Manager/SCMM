﻿<Project Sdk="Microsoft.NET.Sdk">

  <PropertyGroup>
    <TargetFramework>net8.0</TargetFramework>
    <ImplicitUsings>true</ImplicitUsings>
  </PropertyGroup>

  <ItemGroup>
<<<<<<< HEAD
    <PackageReference Include="Microsoft.EntityFrameworkCore.Cosmos" Version="8.0.0-rc.2.23480.1" />
    <PackageReference Include="Microsoft.EntityFrameworkCore.Tools" Version="8.0.0-rc.2.23480.1">
=======
    <PackageReference Include="Microsoft.EntityFrameworkCore.Cosmos" Version="7.0.13" />
    <PackageReference Include="Microsoft.EntityFrameworkCore.Tools" Version="7.0.13">
>>>>>>> 31a446d2
      <PrivateAssets>all</PrivateAssets>
      <IncludeAssets>runtime; build; native; contentfiles; analyzers; buildtransitive</IncludeAssets>
      <TreatAsUsed>true</TreatAsUsed>
    </PackageReference>
  </ItemGroup>

  <ItemGroup>
    <ProjectReference Include="..\SCMM.Discord.Data.Models\SCMM.Discord.Data.Models.csproj" />
    <ProjectReference Include="..\SCMM.Shared.Data.Store\SCMM.Shared.Data.Store.csproj" />
  </ItemGroup>

</Project>
<|MERGE_RESOLUTION|>--- conflicted
+++ resolved
@@ -1,27 +1,22 @@
-﻿<Project Sdk="Microsoft.NET.Sdk">
-
-  <PropertyGroup>
-    <TargetFramework>net8.0</TargetFramework>
-    <ImplicitUsings>true</ImplicitUsings>
-  </PropertyGroup>
-
-  <ItemGroup>
-<<<<<<< HEAD
-    <PackageReference Include="Microsoft.EntityFrameworkCore.Cosmos" Version="8.0.0-rc.2.23480.1" />
-    <PackageReference Include="Microsoft.EntityFrameworkCore.Tools" Version="8.0.0-rc.2.23480.1">
-=======
-    <PackageReference Include="Microsoft.EntityFrameworkCore.Cosmos" Version="7.0.13" />
-    <PackageReference Include="Microsoft.EntityFrameworkCore.Tools" Version="7.0.13">
->>>>>>> 31a446d2
-      <PrivateAssets>all</PrivateAssets>
-      <IncludeAssets>runtime; build; native; contentfiles; analyzers; buildtransitive</IncludeAssets>
-      <TreatAsUsed>true</TreatAsUsed>
-    </PackageReference>
-  </ItemGroup>
-
-  <ItemGroup>
-    <ProjectReference Include="..\SCMM.Discord.Data.Models\SCMM.Discord.Data.Models.csproj" />
-    <ProjectReference Include="..\SCMM.Shared.Data.Store\SCMM.Shared.Data.Store.csproj" />
-  </ItemGroup>
-
-</Project>
+<Project Sdk="Microsoft.NET.Sdk">
+
+  <PropertyGroup>
+    <TargetFramework>net7.0</TargetFramework>
+    <ImplicitUsings>true</ImplicitUsings>
+  </PropertyGroup>
+
+  <ItemGroup>
+    <PackageReference Include="Microsoft.EntityFrameworkCore.Cosmos" Version="7.0.13" />
+    <PackageReference Include="Microsoft.EntityFrameworkCore.Tools" Version="7.0.13">
+      <PrivateAssets>all</PrivateAssets>
+      <IncludeAssets>runtime; build; native; contentfiles; analyzers; buildtransitive</IncludeAssets>
+      <TreatAsUsed>true</TreatAsUsed>
+    </PackageReference>
+  </ItemGroup>
+
+  <ItemGroup>
+    <ProjectReference Include="..\SCMM.Discord.Data.Models\SCMM.Discord.Data.Models.csproj" />
+    <ProjectReference Include="..\SCMM.Shared.Data.Store\SCMM.Shared.Data.Store.csproj" />
+  </ItemGroup>
+
+</Project>