--- conflicted
+++ resolved
@@ -1,23 +1,16 @@
-{
-  "dependencies": {
-    "appInsights1": {
-      "type": "appInsights",
-      "connectionId": "APPINSIGHTS_INSTRUMENTATIONKEY"
-    },
-<<<<<<< HEAD
-    "secrets1": {
-      "type": "secrets",
-      "connectionId": "ASPNETCORE_HOSTINGSTARTUP__KEYVAULT__CONFIGURATIONVAULT"
-    },
-=======
->>>>>>> ddf9aace
-    "mssql2": {
-      "type": "mssql",
-      "connectionId": "SteamDbConnection"
-    },
-    "secrets1": {
-      "type": "secrets",
-      "connectionId": "ASPNETCORE_HOSTINGSTARTUP__KEYVAULT__CONFIGURATIONVAULT"
-    }
-  }
+{
+  "dependencies": {
+    "appInsights1": {
+      "type": "appInsights",
+      "connectionId": "APPINSIGHTS_INSTRUMENTATIONKEY"
+    },
+    "mssql2": {
+      "type": "mssql",
+      "connectionId": "SteamDbConnection"
+    },
+    "secrets1": {
+      "type": "secrets",
+      "connectionId": "ASPNETCORE_HOSTINGSTARTUP__KEYVAULT__CONFIGURATIONVAULT"
+    }
+  }
 }