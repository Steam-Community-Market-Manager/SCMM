--- conflicted
+++ resolved
@@ -1,477 +1,458 @@
-﻿using AutoMapper;
-using Microsoft.AspNetCore.Authorization;
-using Microsoft.AspNetCore.Http;
-using Microsoft.AspNetCore.Mvc;
-using Microsoft.EntityFrameworkCore;
-using Microsoft.EntityFrameworkCore.Internal;
-using Microsoft.Extensions.Logging;
-using SCMM.Steam.Shared;
-using SCMM.Web.Server.Data;
-using SCMM.Web.Server.Data.Models.Steam;
-using SCMM.Web.Server.Extensions;
-using SCMM.Web.Server.Services;
-using SCMM.Web.Shared;
-using SCMM.Web.Shared.Data.Models.Steam;
-using SCMM.Web.Shared.Domain.DTOs.InventoryItems;
-using System;
-using System.Collections.Generic;
-using System.Linq;
-using System.Threading.Tasks;
-
-namespace SCMM.Web.Server.API.Controllers
-{
-    [ApiController]
-    [Route("api/[controller]")]
-    public class InventoryController : ControllerBase
-    {
-        private readonly ILogger<InventoryController> _logger;
-        private readonly ScmmDbContext _db;
-        private readonly SteamService _steam;
-        private readonly ImageService _images;
-        private readonly IMapper _mapper;
-
-        public InventoryController(ILogger<InventoryController> logger, ScmmDbContext db, SteamService steam, ImageService images, IMapper mapper)
-        {
-            _logger = logger;
-            _db = db;
-            _steam = steam;
-            _images = images;
-            _mapper = mapper;
-        }
-
-        [AllowAnonymous]
-        [HttpGet("{steamId}")]
-        [ProducesResponseType(StatusCodes.Status404NotFound)]
-        [ProducesResponseType(typeof(ProfileInventoryDetailsDTO), StatusCodes.Status200OK)]
-        public async Task<IActionResult> GetInventoryProfile([FromRoute] string steamId, [FromQuery] bool sync = false)
-        {
-            if (String.IsNullOrEmpty(steamId))
-            {
-                return NotFound();
-            }
-
-            // Load the profile
-            var inventory = _db.SteamProfiles
-                .Where(x => x.SteamId == steamId || x.ProfileId == steamId)
-                .Select(x => new
-                {
-                    Profile = x,
-                    TotalItems = x.InventoryItems.Count,
-                    LastUpdatedOn = x.LastUpdatedInventoryOn
-                })
-                .FirstOrDefault();
-
-            // If the profile inventory hasn't been loaded before or it is older than the cache period, fetch it now
-            var profile = inventory?.Profile;
-            if (profile == null || inventory?.TotalItems == 0 || inventory?.LastUpdatedOn < DateTime.Now.Subtract(TimeSpan.FromHours(6)) || sync)
-            {
-                // Load the profile and force an inventory sync
-                profile = await _steam.AddOrUpdateSteamProfile(steamId, fetchLatest: true);
-                profile = await _steam.FetchProfileInventory(steamId);
-            }
-
-            if (profile == null)
-            {
-                NotFound($"Profile with SteamID '{steamId}' was not found");
-            }
-
-            if (User.Is(profile))
-            {
-                profile.LastViewedInventoryOn = DateTimeOffset.Now;
-                _db.SaveChanges();
-            }
-
-            return Ok(
-                _mapper.Map<SteamProfile, ProfileInventoryDetailsDTO>(
-                    profile, this
-                )
-            );
-        }
-
-        [AllowAnonymous]
-        [HttpGet("{steamId}/total")]
-        [ProducesResponseType(StatusCodes.Status400BadRequest)]
-        [ProducesResponseType(StatusCodes.Status404NotFound)]
-        [ProducesResponseType(typeof(ProfileInventoryTotalsDTO), StatusCodes.Status200OK)]
-        public async Task<IActionResult> GetInventoryTotal([FromRoute] string steamId)
-        {
-            if (String.IsNullOrEmpty(steamId))
-            {
-                return NotFound();
-            }
-
-            var inventoryTotal = await _steam.GetProfileInventoryTotal(steamId, this.Currency().Name);
-            if (inventoryTotal == null)
-            {
-                return BadRequest();
-            }
-
-            return Ok(inventoryTotal);
-        }
-
-        [AllowAnonymous]
-        [HttpGet("{steamId}/summary")]
-        [ProducesResponseType(StatusCodes.Status404NotFound)]
-        [ProducesResponseType(typeof(IList<ProfileInventoryItemSummaryDTO>), StatusCodes.Status200OK)]
-        public IActionResult GetInventorySummary([FromRoute] string steamId)
-        {
-            if (String.IsNullOrEmpty(steamId))
-            {
-                return NotFound();
-            }
-
-            var profileInventoryItems = _db.SteamProfileInventoryItems
-                .Where(x => x.Profile.SteamId == steamId || x.Profile.ProfileId == steamId)
-                .Where(x => x.Description != null && x.Description.SteamId != null)
-                .Include(x => x.Description)
-                .Include(x => x.Description.App)
-                .Include(x => x.Description.StoreItem)
-                .Include(x => x.Description.MarketItem)
-                .Include(x => x.Description.MarketItem.Currency)
-                .ToList();
-
-            var profileInventoryItemsSummaries = new List<ProfileInventoryItemSummaryDTO>();
-            foreach (var item in profileInventoryItems)
-            {
-                if (!profileInventoryItemsSummaries.Any(x => x.SteamId == item.Description.SteamId))
-                {
-                    var itemSummary = _mapper.Map<SteamAssetDescription, ProfileInventoryItemSummaryDTO>(
-                        item.Description, this
-                    );
-
-                    // Calculate the item's value
-                    if (item.Description.MarketItem != null && item.Description.MarketItem.Currency != null)
-                    {
-                        itemSummary.Value = this.Currency().CalculateExchange(
-                            item.Description.MarketItem.Last1hrValue, item.Description.MarketItem.Currency
-                        );
-                    }
-                    else if (item.Description.StoreItem != null)
-                    {
-                        itemSummary.Value = item.Description.StoreItem.Prices.FirstOrDefault(x => x.Key == this.Currency().Name).Value;
-                    }
-
-                    // Calculate the item's quantity
-                    itemSummary.Quantity = profileInventoryItems
-                        .Where(x => x.Description.SteamId == item.Description.SteamId)
-                        .Sum(x => x.Quantity);
-
-                    // Calculate the item's flags
-                    itemSummary.Flags = profileInventoryItems
-                        .Where(x => x.Description.SteamId == item.Description.SteamId)
-                        .Select(x => x.Flags)
-                        .Aggregate((x, y) => x | y);
-
-                    profileInventoryItemsSummaries.Add(itemSummary);
-                }
-            }
-
-            return Ok(
-                profileInventoryItemsSummaries.OrderByDescending(x => x.Value)
-            );
-        }
-
-        [AllowAnonymous]
-        [HttpGet("{steamId}/returnOnInvestment")]
-        [ProducesResponseType(StatusCodes.Status404NotFound)]
-        [ProducesResponseType(typeof(IList<InventoryItemListDTO>), StatusCodes.Status200OK)]
-        public IActionResult GetInventoryInvestment([FromRoute] string steamId)
-        {
-            if (String.IsNullOrEmpty(steamId))
-            {
-                return NotFound();
-            }
-
-            var profileInventoryItems = _db.SteamProfileInventoryItems
-                .Where(x => x.Profile.SteamId == steamId || x.Profile.ProfileId == steamId)
-                .Include(x => x.App)
-                .Include(x => x.Currency)
-                .Include(x => x.Description.MarketItem)
-                .Include(x => x.Description.MarketItem.Currency)
-                .Include(x => x.Description.StoreItem)
-                .Include(x => x.Description.StoreItem.Currency)
-                .Select(x => new
-                {
-                    Item = x,
-                    // TODO: Allow both MarketItem and StoreItem here
-                    ReturnOnInvestment = (x.BuyPrice > 0 && x.Description.MarketItem != null && (x.Description.MarketItem.ResellPrice - x.Description.MarketItem.ResellTax) > 0
-                        ? ((decimal)(x.Description.MarketItem.ResellPrice - x.Description.MarketItem.ResellTax) / x.BuyPrice)
-                        : 0
-                    )
-                })
-                .OrderByDescending(x => x.ReturnOnInvestment)
-                .ToList();
-
-            var profileInventoryItemSummaries = new List<InventoryItemListDTO>();
-            foreach (var profileInventoryItem in profileInventoryItems)
-            {
-                profileInventoryItemSummaries.Add(
-                    _mapper.Map<SteamProfileInventoryItem, InventoryItemListDTO>(
-                        profileInventoryItem.Item, this
-                    )
-                );
-            }
-
-            return Ok(profileInventoryItemSummaries);
-        }
-
-        [AllowAnonymous]
-        [HttpGet("{steamId}/wishlist")]
-        [ProducesResponseType(StatusCodes.Status404NotFound)]
-        [ProducesResponseType(typeof(IList<ProfileInventoryItemWishDTO>), StatusCodes.Status200OK)]
-        public IActionResult GetInventoryWishlist([FromRoute] string steamId)
-        {
-            if (String.IsNullOrEmpty(steamId))
-            {
-                return NotFound();
-            }
-
-            var profileMarketItems = _db.SteamProfileMarketItems
-                .Where(x => x.Profile.SteamId == steamId || x.Profile.ProfileId == steamId)
-                .Where(x => x.Flags.HasFlag(SteamProfileMarketItemFlags.WantToBuy))
-                .Include(x => x.App)
-                .Include(x => x.Description.MarketItem)
-                .Include(x => x.Description.MarketItem.Currency)
-                .OrderBy(x => x.Description.Name)
-                .ToList();
-
-            var profileInventoryItemWishes = new List<ProfileInventoryItemWishDTO>();
-            foreach (var profileMarketItem in profileMarketItems)
-            {
-                profileInventoryItemWishes.Add(
-                    _mapper.Map<SteamProfileMarketItem, ProfileInventoryItemWishDTO>(
-                        profileMarketItem, this
-                    )
-                );
-            }
-
-            return Ok(profileInventoryItemWishes);
-        }
-
-        [AllowAnonymous]
-        [HttpGet("{steamId}/performance")]
-        [ProducesResponseType(StatusCodes.Status404NotFound)]
-        [ProducesResponseType(typeof(ProfileInventoryPerformanceDTO), StatusCodes.Status200OK)]
-        public IActionResult GetInventoryPerformance([FromRoute] string steamId)
-        {
-            if (String.IsNullOrEmpty(steamId))
-            {
-                return NotFound();
-            }
-
-            var currency = this.Currency();
-<<<<<<< HEAD
-            var profileInventoryItems = _db.SteamInventoryItems
-                .Where(x => x.Owner.SteamId == steamId || x.Owner.ProfileId == steamId)
-                .Where(x => x.MarketItem != null)
-=======
-            var profileInventoryItems = _db.SteamProfileInventoryItems
-                .Where(x => x.Profile.SteamId == steamId || x.Profile.ProfileId == steamId)
-                .Where(x => x.Description.MarketItem != null)
->>>>>>> f493ba0b
-                .Select(x => new
-                {
-                    Quantity = x.Quantity,
-                    BuyPrice = x.BuyPrice,
-<<<<<<< HEAD
-                    ExchangeRateMultiplier = (x.Currency != null ? x.Currency.ExchangeRateMultiplier : 0),
-                    MarketItemLast1hrValue = x.MarketItem.Last1hrValue,
-                    MarketItemLast24hrValue = x.MarketItem.Last24hrValue,
-                    MarketItemLast48hrValue = x.MarketItem.Last48hrValue,
-                    MarketItemLast72hrValue = x.MarketItem.Last72hrValue,
-                    MarketItemLast96hrValue = x.MarketItem.Last96hrValue,
-                    MarketItemLast120hrValue = x.MarketItem.Last120hrValue,
-                    MarketItemLast144hrValue = x.MarketItem.Last144hrValue,
-                    MarketItemLast168hrValue = x.MarketItem.Last168hrValue,
-                    MarketItemExchangeRateMultiplier = (x.MarketItem.Currency != null ? x.MarketItem.Currency.ExchangeRateMultiplier : 0)
-=======
-                    ExchangeRateMultiplier = x.Currency.ExchangeRateMultiplier,
-                    MarketItemLast1hrValue = x.Description.MarketItem.Last1hrValue,
-                    MarketItemLast24hrValue = x.Description.MarketItem.Last24hrValue,
-                    MarketItemLast48hrValue = x.Description.MarketItem.Last48hrValue,
-                    MarketItemLast72hrValue = x.Description.MarketItem.Last72hrValue,
-                    MarketItemLast96hrValue = x.Description.MarketItem.Last96hrValue,
-                    MarketItemLast120hrValue = x.Description.MarketItem.Last120hrValue,
-                    MarketItemLast144hrValue = x.Description.MarketItem.Last144hrValue,
-                    MarketItemLast168hrValue = x.Description.MarketItem.Last168hrValue,
-                    MarketItemExchangeRateMultiplier = x.Description.MarketItem.Currency.ExchangeRateMultiplier
->>>>>>> f493ba0b
-                })
-                .ToList();
-
-            var profileInventory = new
-            {
-                Invested = profileInventoryItems
-                    .Where(x => x.BuyPrice != null && x.BuyPrice != 0 && x.ExchangeRateMultiplier != 0)
-                    .Sum(x => (x.BuyPrice / x.ExchangeRateMultiplier) * x.Quantity),
-                Last1hrValue = profileInventoryItems
-                    .Where(x => x.MarketItemLast1hrValue != 0 && x.MarketItemExchangeRateMultiplier != 0)
-                    .Sum(x => (x.MarketItemLast1hrValue / x.MarketItemExchangeRateMultiplier) * x.Quantity),
-                Last24hrValue = profileInventoryItems
-                    .Where(x => x.MarketItemLast24hrValue != 0 && x.MarketItemExchangeRateMultiplier != 0)
-                    .Sum(x => (x.MarketItemLast24hrValue / x.MarketItemExchangeRateMultiplier) * x.Quantity),
-                Last48hrValue = profileInventoryItems
-                    .Where(x => x.MarketItemLast48hrValue != 0 && x.MarketItemExchangeRateMultiplier != 0)
-                    .Sum(x => (x.MarketItemLast48hrValue / x.MarketItemExchangeRateMultiplier) * x.Quantity),
-                Last72hrValue = profileInventoryItems
-                    .Where(x => x.MarketItemLast72hrValue != 0 && x.MarketItemExchangeRateMultiplier != 0)
-                    .Sum(x => (x.MarketItemLast72hrValue / x.MarketItemExchangeRateMultiplier) * x.Quantity),
-                Last96hrValue = profileInventoryItems
-                    .Where(x => x.MarketItemLast96hrValue != 0 && x.MarketItemExchangeRateMultiplier != 0)
-                    .Sum(x => (x.MarketItemLast96hrValue / x.MarketItemExchangeRateMultiplier) * x.Quantity),
-                Last120hrValue = profileInventoryItems
-                    .Where(x => x.MarketItemLast120hrValue != 0 && x.MarketItemExchangeRateMultiplier != 0)
-                    .Sum(x => (x.MarketItemLast120hrValue / x.MarketItemExchangeRateMultiplier) * x.Quantity),
-                Last144hrValue = profileInventoryItems
-                    .Where(x => x.MarketItemLast144hrValue != 0 && x.MarketItemExchangeRateMultiplier != 0)
-                    .Sum(x => (x.MarketItemLast144hrValue / x.MarketItemExchangeRateMultiplier) * x.Quantity),
-                Last168hrValue = profileInventoryItems
-                    .Where(x => x.MarketItemLast168hrValue != 0 && x.MarketItemExchangeRateMultiplier != 0)
-                    .Sum(x => (x.MarketItemLast168hrValue / x.MarketItemExchangeRateMultiplier) * x.Quantity)
-            };
-
-            var today = DateTimeOffset.UtcNow.Date;
-            var totalInvested = currency.CalculateExchange(profileInventory.Invested ?? 0);
-            var last168hrValue = currency.CalculateExchange(profileInventory.Last168hrValue);
-            var last144hrValue = currency.CalculateExchange(profileInventory.Last144hrValue);
-            var last120hrValue = currency.CalculateExchange(profileInventory.Last120hrValue);
-            var last96hrValue = currency.CalculateExchange(profileInventory.Last96hrValue);
-            var last72hrValue = currency.CalculateExchange(profileInventory.Last72hrValue);
-            var last48hrValue = currency.CalculateExchange(profileInventory.Last48hrValue);
-            var last24hrValue = currency.CalculateExchange(profileInventory.Last24hrValue);
-            var last1hrValue = currency.CalculateExchange(profileInventory.Last1hrValue);
-
-            var valueHistory = new Dictionary<DateTimeOffset, long>();
-            valueHistory[today.Subtract(TimeSpan.FromDays(7))] = last168hrValue;
-            valueHistory[today.Subtract(TimeSpan.FromDays(6))] = last144hrValue;
-            valueHistory[today.Subtract(TimeSpan.FromDays(5))] = last120hrValue;
-            valueHistory[today.Subtract(TimeSpan.FromDays(4))] = last96hrValue;
-            valueHistory[today.Subtract(TimeSpan.FromDays(3))] = last72hrValue;
-            valueHistory[today.Subtract(TimeSpan.FromDays(2))] = last48hrValue;
-            valueHistory[today.Subtract(TimeSpan.FromDays(1))] = last24hrValue;
-            valueHistory[today.Subtract(TimeSpan.FromDays(0))] = last1hrValue;
-
-            var profitHistory = new Dictionary<DateTimeOffset, long>();
-            profitHistory[today.Subtract(TimeSpan.FromDays(7))] = last168hrValue - SteamEconomyHelper.GetSteamFeeAsInt(last168hrValue) - totalInvested;
-            profitHistory[today.Subtract(TimeSpan.FromDays(6))] = last144hrValue - SteamEconomyHelper.GetSteamFeeAsInt(last144hrValue) - totalInvested;
-            profitHistory[today.Subtract(TimeSpan.FromDays(5))] = last120hrValue - SteamEconomyHelper.GetSteamFeeAsInt(last120hrValue) - totalInvested;
-            profitHistory[today.Subtract(TimeSpan.FromDays(4))] = last96hrValue - SteamEconomyHelper.GetSteamFeeAsInt(last96hrValue) - totalInvested;
-            profitHistory[today.Subtract(TimeSpan.FromDays(3))] = last72hrValue - SteamEconomyHelper.GetSteamFeeAsInt(last72hrValue) - totalInvested;
-            profitHistory[today.Subtract(TimeSpan.FromDays(2))] = last48hrValue - SteamEconomyHelper.GetSteamFeeAsInt(last48hrValue) - totalInvested;
-            profitHistory[today.Subtract(TimeSpan.FromDays(1))] = last24hrValue - SteamEconomyHelper.GetSteamFeeAsInt(last24hrValue) - totalInvested;
-            profitHistory[today.Subtract(TimeSpan.FromDays(0))] = last1hrValue - SteamEconomyHelper.GetSteamFeeAsInt(last1hrValue) - totalInvested;
-
-            return Ok(
-                new ProfileInventoryPerformanceDTO()
-                {
-                    ValueHistoryGraph = valueHistory.ToDictionary(
-                        x => x.Key.ToString("dd MMM yyyy"),
-                        x => x.Value
-                    ),
-                    ProfitHistoryGraph = profitHistory.ToDictionary(
-                        x => x.Key.ToString("dd MMM yyyy"),
-                        x => x.Value
-                    )
-                }
-            );
-        }
-
-        [AllowAnonymous]
-        [HttpGet("{steamId}/mosaic")]
-        [ProducesResponseType(StatusCodes.Status404NotFound)]
-        [ProducesResponseType(StatusCodes.Status200OK)]
-        public async Task<IActionResult> GetInventoryMosaic([FromRoute] string steamId, [FromQuery] int columns = 5, [FromQuery] int rows = 5)
-        {
-            if (String.IsNullOrEmpty(steamId))
-            {
-                return NotFound();
-            }
-
-            var inventoryItemIcons = _db.SteamProfileInventoryItems
-                .Where(x => x.Profile.SteamId == steamId || x.Profile.ProfileId == steamId)
-                .Where(x => x.Description != null && x.Description.MarketItem != null)
-                .OrderByDescending(x => x.Description.MarketItem.Last1hrValue)
-                .Select(x => x.Description.IconUrl)
-                .ToList();
-
-            var images = new List<ImageSource>();
-            foreach (var inventoryItemIcon in inventoryItemIcons)
-            {
-                if (!images.Any(x => x.Url == inventoryItemIcon))
-                {
-                    images.Add(new ImageSource()
-                    {
-                        Url = inventoryItemIcon,
-                        BadgeCount = inventoryItemIcons.Count(x => x == inventoryItemIcon)
-                    });
-                }
-            }
-
-            var mosaic = await _images.GetImageMosaic(
-                images, 
-                tileSize: 128, 
-                columns: columns, 
-                rows: rows
-            );
-
-            return File(mosaic, "image/png");
-        }
-
-        [AllowAnonymous]
-        [HttpGet("{steamId}/trade/mosaic")]
-        [ProducesResponseType(StatusCodes.Status404NotFound)]
-        [ProducesResponseType(StatusCodes.Status200OK)]
-        public async Task<IActionResult> GetInventoryTradeMosaic([FromRoute] string steamId)
-        {
-            if (String.IsNullOrEmpty(steamId))
-            {
-                return NotFound();
-            }
-
-            var inventoryItemIcons = _db.SteamProfileInventoryItems
-                .Where(x => x.Profile.SteamId == steamId || x.Profile.ProfileId == steamId)
-                .Where(x => x.Description != null && x.Description.MarketItem != null)
-                .Where(x => x.Flags.HasFlag(SteamProfileInventoryItemFlags.WantToSell) || x.Flags.HasFlag(SteamProfileInventoryItemFlags.WantToTrade))
-                .OrderByDescending(x => x.Description.MarketItem.Last1hrValue)
-                .Select(x => x.Description.IconUrl)
-                .ToList();
-
-            var inventoryItemImages = new List<ImageSource>();
-            foreach (var inventoryItemIcon in inventoryItemIcons)
-            {
-                if (!inventoryItemImages.Any(x => x.Url == inventoryItemIcon))
-                {
-                    inventoryItemImages.Add(new ImageSource()
-                    {
-                        Url = inventoryItemIcon,
-                        BadgeCount = inventoryItemIcons.Count(x => x == inventoryItemIcon)
-                    });
-                }
-            }
-
-            var marketItemIcons = _db.SteamProfileMarketItems
-                .Where(x => x.Profile.SteamId == steamId || x.Profile.ProfileId == steamId)
-                .Where(x => x.Description != null && x.Description.MarketItem != null)
-                .Where(x => x.Flags.HasFlag(SteamProfileMarketItemFlags.WantToBuy))
-                .OrderByDescending(x => x.Description.MarketItem.Last1hrValue)
-                .Select(x => x.Description.IconUrl)
-                .ToList();
-
-            var marketItemImages = new List<ImageSource>();
-            foreach (var marketItemIcon in marketItemIcons)
-            {
-                if (!marketItemImages.Any(x => x.Url == marketItemIcon))
-                {
-                    marketItemImages.Add(new ImageSource()
-                    {
-                        Url = marketItemIcon,
-                        BadgeCount = marketItemIcons.Count(x => x == marketItemIcon)
-                    });
-                }
-            }
-
-            var mosaic = await _images.GetTradeImageMosaic(inventoryItemImages, marketItemImages);
-            return File(mosaic, "image/png");
-        }
-    }
-}
+﻿using AutoMapper;
+using Microsoft.AspNetCore.Authorization;
+using Microsoft.AspNetCore.Http;
+using Microsoft.AspNetCore.Mvc;
+using Microsoft.EntityFrameworkCore;
+using Microsoft.EntityFrameworkCore.Internal;
+using Microsoft.Extensions.Logging;
+using SCMM.Steam.Shared;
+using SCMM.Web.Server.Data;
+using SCMM.Web.Server.Data.Models.Steam;
+using SCMM.Web.Server.Extensions;
+using SCMM.Web.Server.Services;
+using SCMM.Web.Shared;
+using SCMM.Web.Shared.Data.Models.Steam;
+using SCMM.Web.Shared.Domain.DTOs.InventoryItems;
+using System;
+using System.Collections.Generic;
+using System.Linq;
+using System.Threading.Tasks;
+
+namespace SCMM.Web.Server.API.Controllers
+{
+    [ApiController]
+    [Route("api/[controller]")]
+    public class InventoryController : ControllerBase
+    {
+        private readonly ILogger<InventoryController> _logger;
+        private readonly ScmmDbContext _db;
+        private readonly SteamService _steam;
+        private readonly ImageService _images;
+        private readonly IMapper _mapper;
+
+        public InventoryController(ILogger<InventoryController> logger, ScmmDbContext db, SteamService steam, ImageService images, IMapper mapper)
+        {
+            _logger = logger;
+            _db = db;
+            _steam = steam;
+            _images = images;
+            _mapper = mapper;
+        }
+
+        [AllowAnonymous]
+        [HttpGet("{steamId}")]
+        [ProducesResponseType(StatusCodes.Status404NotFound)]
+        [ProducesResponseType(typeof(ProfileInventoryDetailsDTO), StatusCodes.Status200OK)]
+        public async Task<IActionResult> GetInventoryProfile([FromRoute] string steamId, [FromQuery] bool sync = false)
+        {
+            if (String.IsNullOrEmpty(steamId))
+            {
+                return NotFound();
+            }
+
+            // Load the profile
+            var inventory = _db.SteamProfiles
+                .Where(x => x.SteamId == steamId || x.ProfileId == steamId)
+                .Select(x => new
+                {
+                    Profile = x,
+                    TotalItems = x.InventoryItems.Count,
+                    LastUpdatedOn = x.LastUpdatedInventoryOn
+                })
+                .FirstOrDefault();
+
+            // If the profile inventory hasn't been loaded before or it is older than the cache period, fetch it now
+            var profile = inventory?.Profile;
+            if (profile == null || inventory?.TotalItems == 0 || inventory?.LastUpdatedOn < DateTime.Now.Subtract(TimeSpan.FromHours(6)) || sync)
+            {
+                // Load the profile and force an inventory sync
+                profile = await _steam.AddOrUpdateSteamProfile(steamId, fetchLatest: true);
+                profile = await _steam.FetchProfileInventory(steamId);
+            }
+
+            if (profile == null)
+            {
+                NotFound($"Profile with SteamID '{steamId}' was not found");
+            }
+
+            if (User.Is(profile))
+            {
+                profile.LastViewedInventoryOn = DateTimeOffset.Now;
+                _db.SaveChanges();
+            }
+
+            return Ok(
+                _mapper.Map<SteamProfile, ProfileInventoryDetailsDTO>(
+                    profile, this
+                )
+            );
+        }
+
+        [AllowAnonymous]
+        [HttpGet("{steamId}/total")]
+        [ProducesResponseType(StatusCodes.Status400BadRequest)]
+        [ProducesResponseType(StatusCodes.Status404NotFound)]
+        [ProducesResponseType(typeof(ProfileInventoryTotalsDTO), StatusCodes.Status200OK)]
+        public async Task<IActionResult> GetInventoryTotal([FromRoute] string steamId)
+        {
+            if (String.IsNullOrEmpty(steamId))
+            {
+                return NotFound();
+            }
+
+            var inventoryTotal = await _steam.GetProfileInventoryTotal(steamId, this.Currency().Name);
+            if (inventoryTotal == null)
+            {
+                return BadRequest();
+            }
+
+            return Ok(inventoryTotal);
+        }
+
+        [AllowAnonymous]
+        [HttpGet("{steamId}/summary")]
+        [ProducesResponseType(StatusCodes.Status404NotFound)]
+        [ProducesResponseType(typeof(IList<ProfileInventoryItemSummaryDTO>), StatusCodes.Status200OK)]
+        public IActionResult GetInventorySummary([FromRoute] string steamId)
+        {
+            if (String.IsNullOrEmpty(steamId))
+            {
+                return NotFound();
+            }
+
+            var profileInventoryItems = _db.SteamProfileInventoryItems
+                .Where(x => x.Profile.SteamId == steamId || x.Profile.ProfileId == steamId)
+                .Where(x => x.Description != null && x.Description.SteamId != null)
+                .Include(x => x.Description)
+                .Include(x => x.Description.App)
+                .Include(x => x.Description.StoreItem)
+                .Include(x => x.Description.MarketItem)
+                .Include(x => x.Description.MarketItem.Currency)
+                .ToList();
+
+            var profileInventoryItemsSummaries = new List<ProfileInventoryItemSummaryDTO>();
+            foreach (var item in profileInventoryItems)
+            {
+                if (!profileInventoryItemsSummaries.Any(x => x.SteamId == item.Description.SteamId))
+                {
+                    var itemSummary = _mapper.Map<SteamAssetDescription, ProfileInventoryItemSummaryDTO>(
+                        item.Description, this
+                    );
+
+                    // Calculate the item's value
+                    if (item.Description.MarketItem != null && item.Description.MarketItem.Currency != null)
+                    {
+                        itemSummary.Value = this.Currency().CalculateExchange(
+                            item.Description.MarketItem.Last1hrValue, item.Description.MarketItem.Currency
+                        );
+                    }
+                    else if (item.Description.StoreItem != null)
+                    {
+                        itemSummary.Value = item.Description.StoreItem.Prices.FirstOrDefault(x => x.Key == this.Currency().Name).Value;
+                    }
+
+                    // Calculate the item's quantity
+                    itemSummary.Quantity = profileInventoryItems
+                        .Where(x => x.Description.SteamId == item.Description.SteamId)
+                        .Sum(x => x.Quantity);
+
+                    // Calculate the item's flags
+                    itemSummary.Flags = profileInventoryItems
+                        .Where(x => x.Description.SteamId == item.Description.SteamId)
+                        .Select(x => x.Flags)
+                        .Aggregate((x, y) => x | y);
+
+                    profileInventoryItemsSummaries.Add(itemSummary);
+                }
+            }
+
+            return Ok(
+                profileInventoryItemsSummaries.OrderByDescending(x => x.Value)
+            );
+        }
+
+        [AllowAnonymous]
+        [HttpGet("{steamId}/returnOnInvestment")]
+        [ProducesResponseType(StatusCodes.Status404NotFound)]
+        [ProducesResponseType(typeof(IList<InventoryItemListDTO>), StatusCodes.Status200OK)]
+        public IActionResult GetInventoryInvestment([FromRoute] string steamId)
+        {
+            if (String.IsNullOrEmpty(steamId))
+            {
+                return NotFound();
+            }
+
+            var profileInventoryItems = _db.SteamProfileInventoryItems
+                .Where(x => x.Profile.SteamId == steamId || x.Profile.ProfileId == steamId)
+                .Include(x => x.App)
+                .Include(x => x.Currency)
+                .Include(x => x.Description.MarketItem)
+                .Include(x => x.Description.MarketItem.Currency)
+                .Include(x => x.Description.StoreItem)
+                .Include(x => x.Description.StoreItem.Currency)
+                .Select(x => new
+                {
+                    Item = x,
+                    // TODO: Allow both MarketItem and StoreItem here
+                    ReturnOnInvestment = (x.BuyPrice > 0 && x.Description.MarketItem != null && (x.Description.MarketItem.ResellPrice - x.Description.MarketItem.ResellTax) > 0
+                        ? ((decimal)(x.Description.MarketItem.ResellPrice - x.Description.MarketItem.ResellTax) / x.BuyPrice)
+                        : 0
+                    )
+                })
+                .OrderByDescending(x => x.ReturnOnInvestment)
+                .ToList();
+
+            var profileInventoryItemSummaries = new List<InventoryItemListDTO>();
+            foreach (var profileInventoryItem in profileInventoryItems)
+            {
+                profileInventoryItemSummaries.Add(
+                    _mapper.Map<SteamProfileInventoryItem, InventoryItemListDTO>(
+                        profileInventoryItem.Item, this
+                    )
+                );
+            }
+
+            return Ok(profileInventoryItemSummaries);
+        }
+
+        [AllowAnonymous]
+        [HttpGet("{steamId}/wishlist")]
+        [ProducesResponseType(StatusCodes.Status404NotFound)]
+        [ProducesResponseType(typeof(IList<ProfileInventoryItemWishDTO>), StatusCodes.Status200OK)]
+        public IActionResult GetInventoryWishlist([FromRoute] string steamId)
+        {
+            if (String.IsNullOrEmpty(steamId))
+            {
+                return NotFound();
+            }
+
+            var profileMarketItems = _db.SteamProfileMarketItems
+                .Where(x => x.Profile.SteamId == steamId || x.Profile.ProfileId == steamId)
+                .Where(x => x.Flags.HasFlag(SteamProfileMarketItemFlags.WantToBuy))
+                .Include(x => x.App)
+                .Include(x => x.Description.MarketItem)
+                .Include(x => x.Description.MarketItem.Currency)
+                .OrderBy(x => x.Description.Name)
+                .ToList();
+
+            var profileInventoryItemWishes = new List<ProfileInventoryItemWishDTO>();
+            foreach (var profileMarketItem in profileMarketItems)
+            {
+                profileInventoryItemWishes.Add(
+                    _mapper.Map<SteamProfileMarketItem, ProfileInventoryItemWishDTO>(
+                        profileMarketItem, this
+                    )
+                );
+            }
+
+            return Ok(profileInventoryItemWishes);
+        }
+
+        [AllowAnonymous]
+        [HttpGet("{steamId}/performance")]
+        [ProducesResponseType(StatusCodes.Status404NotFound)]
+        [ProducesResponseType(typeof(ProfileInventoryPerformanceDTO), StatusCodes.Status200OK)]
+        public IActionResult GetInventoryPerformance([FromRoute] string steamId)
+        {
+            if (String.IsNullOrEmpty(steamId))
+            {
+                return NotFound();
+            }
+
+            var currency = this.Currency();
+            var profileInventoryItems = _db.SteamProfileInventoryItems
+                .Where(x => x.Profile.SteamId == steamId || x.Profile.ProfileId == steamId)
+                .Where(x => x.Description.MarketItem != null)
+                .Select(x => new
+                {
+                    Quantity = x.Quantity,
+                    BuyPrice = x.BuyPrice,
+                    ExchangeRateMultiplier = (x.Currency != null ? x.Currency.ExchangeRateMultiplier : 0),
+                    MarketItemLast1hrValue = x.Description.MarketItem.Last1hrValue,
+                    MarketItemLast24hrValue = x.Description.MarketItem.Last24hrValue,
+                    MarketItemLast48hrValue = x.Description.MarketItem.Last48hrValue,
+                    MarketItemLast72hrValue = x.Description.MarketItem.Last72hrValue,
+                    MarketItemLast96hrValue = x.Description.MarketItem.Last96hrValue,
+                    MarketItemLast120hrValue = x.Description.MarketItem.Last120hrValue,
+                    MarketItemLast144hrValue = x.Description.MarketItem.Last144hrValue,
+                    MarketItemLast168hrValue = x.Description.MarketItem.Last168hrValue,
+                    MarketItemExchangeRateMultiplier = (x.Description.MarketItem.Currency != null ? x.Description.MarketItem.Currency.ExchangeRateMultiplier : 0)
+                })
+                .ToList();
+
+            var profileInventory = new
+            {
+                Invested = profileInventoryItems
+                    .Where(x => x.BuyPrice != null && x.BuyPrice != 0 && x.ExchangeRateMultiplier != 0)
+                    .Sum(x => (x.BuyPrice / x.ExchangeRateMultiplier) * x.Quantity),
+                Last1hrValue = profileInventoryItems
+                    .Where(x => x.MarketItemLast1hrValue != 0 && x.MarketItemExchangeRateMultiplier != 0)
+                    .Sum(x => (x.MarketItemLast1hrValue / x.MarketItemExchangeRateMultiplier) * x.Quantity),
+                Last24hrValue = profileInventoryItems
+                    .Where(x => x.MarketItemLast24hrValue != 0 && x.MarketItemExchangeRateMultiplier != 0)
+                    .Sum(x => (x.MarketItemLast24hrValue / x.MarketItemExchangeRateMultiplier) * x.Quantity),
+                Last48hrValue = profileInventoryItems
+                    .Where(x => x.MarketItemLast48hrValue != 0 && x.MarketItemExchangeRateMultiplier != 0)
+                    .Sum(x => (x.MarketItemLast48hrValue / x.MarketItemExchangeRateMultiplier) * x.Quantity),
+                Last72hrValue = profileInventoryItems
+                    .Where(x => x.MarketItemLast72hrValue != 0 && x.MarketItemExchangeRateMultiplier != 0)
+                    .Sum(x => (x.MarketItemLast72hrValue / x.MarketItemExchangeRateMultiplier) * x.Quantity),
+                Last96hrValue = profileInventoryItems
+                    .Where(x => x.MarketItemLast96hrValue != 0 && x.MarketItemExchangeRateMultiplier != 0)
+                    .Sum(x => (x.MarketItemLast96hrValue / x.MarketItemExchangeRateMultiplier) * x.Quantity),
+                Last120hrValue = profileInventoryItems
+                    .Where(x => x.MarketItemLast120hrValue != 0 && x.MarketItemExchangeRateMultiplier != 0)
+                    .Sum(x => (x.MarketItemLast120hrValue / x.MarketItemExchangeRateMultiplier) * x.Quantity),
+                Last144hrValue = profileInventoryItems
+                    .Where(x => x.MarketItemLast144hrValue != 0 && x.MarketItemExchangeRateMultiplier != 0)
+                    .Sum(x => (x.MarketItemLast144hrValue / x.MarketItemExchangeRateMultiplier) * x.Quantity),
+                Last168hrValue = profileInventoryItems
+                    .Where(x => x.MarketItemLast168hrValue != 0 && x.MarketItemExchangeRateMultiplier != 0)
+                    .Sum(x => (x.MarketItemLast168hrValue / x.MarketItemExchangeRateMultiplier) * x.Quantity)
+            };
+
+            var today = DateTimeOffset.UtcNow.Date;
+            var totalInvested = currency.CalculateExchange(profileInventory.Invested ?? 0);
+            var last168hrValue = currency.CalculateExchange(profileInventory.Last168hrValue);
+            var last144hrValue = currency.CalculateExchange(profileInventory.Last144hrValue);
+            var last120hrValue = currency.CalculateExchange(profileInventory.Last120hrValue);
+            var last96hrValue = currency.CalculateExchange(profileInventory.Last96hrValue);
+            var last72hrValue = currency.CalculateExchange(profileInventory.Last72hrValue);
+            var last48hrValue = currency.CalculateExchange(profileInventory.Last48hrValue);
+            var last24hrValue = currency.CalculateExchange(profileInventory.Last24hrValue);
+            var last1hrValue = currency.CalculateExchange(profileInventory.Last1hrValue);
+
+            var valueHistory = new Dictionary<DateTimeOffset, long>();
+            valueHistory[today.Subtract(TimeSpan.FromDays(7))] = last168hrValue;
+            valueHistory[today.Subtract(TimeSpan.FromDays(6))] = last144hrValue;
+            valueHistory[today.Subtract(TimeSpan.FromDays(5))] = last120hrValue;
+            valueHistory[today.Subtract(TimeSpan.FromDays(4))] = last96hrValue;
+            valueHistory[today.Subtract(TimeSpan.FromDays(3))] = last72hrValue;
+            valueHistory[today.Subtract(TimeSpan.FromDays(2))] = last48hrValue;
+            valueHistory[today.Subtract(TimeSpan.FromDays(1))] = last24hrValue;
+            valueHistory[today.Subtract(TimeSpan.FromDays(0))] = last1hrValue;
+
+            var profitHistory = new Dictionary<DateTimeOffset, long>();
+            profitHistory[today.Subtract(TimeSpan.FromDays(7))] = last168hrValue - SteamEconomyHelper.GetSteamFeeAsInt(last168hrValue) - totalInvested;
+            profitHistory[today.Subtract(TimeSpan.FromDays(6))] = last144hrValue - SteamEconomyHelper.GetSteamFeeAsInt(last144hrValue) - totalInvested;
+            profitHistory[today.Subtract(TimeSpan.FromDays(5))] = last120hrValue - SteamEconomyHelper.GetSteamFeeAsInt(last120hrValue) - totalInvested;
+            profitHistory[today.Subtract(TimeSpan.FromDays(4))] = last96hrValue - SteamEconomyHelper.GetSteamFeeAsInt(last96hrValue) - totalInvested;
+            profitHistory[today.Subtract(TimeSpan.FromDays(3))] = last72hrValue - SteamEconomyHelper.GetSteamFeeAsInt(last72hrValue) - totalInvested;
+            profitHistory[today.Subtract(TimeSpan.FromDays(2))] = last48hrValue - SteamEconomyHelper.GetSteamFeeAsInt(last48hrValue) - totalInvested;
+            profitHistory[today.Subtract(TimeSpan.FromDays(1))] = last24hrValue - SteamEconomyHelper.GetSteamFeeAsInt(last24hrValue) - totalInvested;
+            profitHistory[today.Subtract(TimeSpan.FromDays(0))] = last1hrValue - SteamEconomyHelper.GetSteamFeeAsInt(last1hrValue) - totalInvested;
+
+            return Ok(
+                new ProfileInventoryPerformanceDTO()
+                {
+                    ValueHistoryGraph = valueHistory.ToDictionary(
+                        x => x.Key.ToString("dd MMM yyyy"),
+                        x => x.Value
+                    ),
+                    ProfitHistoryGraph = profitHistory.ToDictionary(
+                        x => x.Key.ToString("dd MMM yyyy"),
+                        x => x.Value
+                    )
+                }
+            );
+        }
+
+        [AllowAnonymous]
+        [HttpGet("{steamId}/mosaic")]
+        [ProducesResponseType(StatusCodes.Status404NotFound)]
+        [ProducesResponseType(StatusCodes.Status200OK)]
+        public async Task<IActionResult> GetInventoryMosaic([FromRoute] string steamId, [FromQuery] int columns = 5, [FromQuery] int rows = 5)
+        {
+            if (String.IsNullOrEmpty(steamId))
+            {
+                return NotFound();
+            }
+
+            var inventoryItemIcons = _db.SteamProfileInventoryItems
+                .Where(x => x.Profile.SteamId == steamId || x.Profile.ProfileId == steamId)
+                .Where(x => x.Description != null && x.Description.MarketItem != null)
+                .OrderByDescending(x => x.Description.MarketItem.Last1hrValue)
+                .Select(x => x.Description.IconUrl)
+                .ToList();
+
+            var images = new List<ImageSource>();
+            foreach (var inventoryItemIcon in inventoryItemIcons)
+            {
+                if (!images.Any(x => x.Url == inventoryItemIcon))
+                {
+                    images.Add(new ImageSource()
+                    {
+                        Url = inventoryItemIcon,
+                        BadgeCount = inventoryItemIcons.Count(x => x == inventoryItemIcon)
+                    });
+                }
+            }
+
+            var mosaic = await _images.GetImageMosaic(
+                images, 
+                tileSize: 128, 
+                columns: columns, 
+                rows: rows
+            );
+
+            return File(mosaic, "image/png");
+        }
+
+        [AllowAnonymous]
+        [HttpGet("{steamId}/trade/mosaic")]
+        [ProducesResponseType(StatusCodes.Status404NotFound)]
+        [ProducesResponseType(StatusCodes.Status200OK)]
+        public async Task<IActionResult> GetInventoryTradeMosaic([FromRoute] string steamId)
+        {
+            if (String.IsNullOrEmpty(steamId))
+            {
+                return NotFound();
+            }
+
+            var inventoryItemIcons = _db.SteamProfileInventoryItems
+                .Where(x => x.Profile.SteamId == steamId || x.Profile.ProfileId == steamId)
+                .Where(x => x.Description != null && x.Description.MarketItem != null)
+                .Where(x => x.Flags.HasFlag(SteamProfileInventoryItemFlags.WantToSell) || x.Flags.HasFlag(SteamProfileInventoryItemFlags.WantToTrade))
+                .OrderByDescending(x => x.Description.MarketItem.Last1hrValue)
+                .Select(x => x.Description.IconUrl)
+                .ToList();
+
+            var inventoryItemImages = new List<ImageSource>();
+            foreach (var inventoryItemIcon in inventoryItemIcons)
+            {
+                if (!inventoryItemImages.Any(x => x.Url == inventoryItemIcon))
+                {
+                    inventoryItemImages.Add(new ImageSource()
+                    {
+                        Url = inventoryItemIcon,
+                        BadgeCount = inventoryItemIcons.Count(x => x == inventoryItemIcon)
+                    });
+                }
+            }
+
+            var marketItemIcons = _db.SteamProfileMarketItems
+                .Where(x => x.Profile.SteamId == steamId || x.Profile.ProfileId == steamId)
+                .Where(x => x.Description != null && x.Description.MarketItem != null)
+                .Where(x => x.Flags.HasFlag(SteamProfileMarketItemFlags.WantToBuy))
+                .OrderByDescending(x => x.Description.MarketItem.Last1hrValue)
+                .Select(x => x.Description.IconUrl)
+                .ToList();
+
+            var marketItemImages = new List<ImageSource>();
+            foreach (var marketItemIcon in marketItemIcons)
+            {
+                if (!marketItemImages.Any(x => x.Url == marketItemIcon))
+                {
+                    marketItemImages.Add(new ImageSource()
+                    {
+                        Url = marketItemIcon,
+                        BadgeCount = marketItemIcons.Count(x => x == marketItemIcon)
+                    });
+                }
+            }
+
+            var mosaic = await _images.GetTradeImageMosaic(inventoryItemImages, marketItemImages);
+            return File(mosaic, "image/png");
+        }
+    }
+}