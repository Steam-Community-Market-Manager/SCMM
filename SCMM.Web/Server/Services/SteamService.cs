﻿using Microsoft.EntityFrameworkCore;
using Microsoft.Extensions.Configuration;
using SCMM.Steam.Client;
using SCMM.Steam.Shared;
using SCMM.Steam.Shared.Community.Models;
using SCMM.Steam.Shared.Community.Requests.Blob;
using SCMM.Steam.Shared.Community.Requests.Html;
using SCMM.Steam.Shared.Community.Requests.Json;
using SCMM.Steam.Shared.Community.Responses.Json;
using SCMM.Web.Server.Data;
using SCMM.Web.Server.Data.Models.Steam;
using SCMM.Web.Server.Data.Types;
using SCMM.Web.Server.Extensions;
using SCMM.Web.Shared.Domain.DTOs.InventoryItems;
using SCMM.Web.Shared;
using Steam.Models;
using Steam.Models.SteamEconomy;
using SteamWebAPI2.Interfaces;
using SteamWebAPI2.Utilities;
using System;
using System.Collections.Generic;
using System.Globalization;
using System.Linq;
using System.Reflection;
using System.Text.RegularExpressions;
using System.Threading.Tasks;

namespace SCMM.Web.Server.Services
{
    public class SteamService
    {
        private readonly TimeSpan DefaultCachePeriod = TimeSpan.FromHours(6);

        private readonly ScmmDbContext _db;
        private readonly SteamConfiguration _cfg;
        private readonly SteamCommunityClient _communityClient;
        private readonly SteamCurrencyService _currencyService;
        private readonly SteamLanguageService _languageService;

        public SteamService(ScmmDbContext db, IConfiguration cfg, SteamCommunityClient communityClient, SteamCurrencyService currencyService, SteamLanguageService languageService)
        {
            _db = db;
            _cfg = cfg?.GetSteamConfiguration();
            _communityClient = communityClient;
            _currencyService = currencyService;
            _languageService = languageService;
        }

        public async Task<byte[]> GetImage(string url)
        {
            return await _communityClient.GetImage(new SteamBlobRequest(url));
        }

        public DateTimeOffset? GetStoreNextUpdateExpectedOn()
        {
            var lastItemAcceptedOn = _db.SteamAssetWorkshopFiles
                .Where(x => x.AcceptedOn != null)
                .GroupBy(x => 1)
                .Select(x => x.Max(y => y.AcceptedOn))
                .FirstOrDefault()?.UtcDateTime;
            if (lastItemAcceptedOn == null)
            {
                return null;
            }

            // Store normally updates every thursday or friday around 9pm (UTC time)
            var nextStoreUpdateUtc = (lastItemAcceptedOn.Value.Date + new TimeSpan(21, 0, 0));
            do
            {
                nextStoreUpdateUtc = nextStoreUpdateUtc.AddDays(1);
            } while (nextStoreUpdateUtc.DayOfWeek != DayOfWeek.Thursday);

            // If the expected store date is still in the past, assume it is a day late
            // NOTE: Has a tolerance of 3hrs from the expected time
            while ((nextStoreUpdateUtc + TimeSpan.FromHours(3)) <= DateTime.UtcNow)
            {
                nextStoreUpdateUtc = nextStoreUpdateUtc.AddDays(1);
            }

            return new DateTimeOffset(nextStoreUpdateUtc, TimeZoneInfo.Utc.BaseUtcOffset);
        }

        public async Task<ProfileInventoryTotalsDTO> GetProfileInventoryTotal(string steamId, string currencyName)
        {
            var currency = _currencyService.GetByNameOrDefault(currencyName);

            // Load the profile
            var inventory = _db.SteamProfiles
                .Where(x => x.SteamId == steamId || x.ProfileId == steamId)
                .Select(x => new
                {
                    Profile = x,
                    TotalItems = x.InventoryItems.Count,
                    LastUpdatedOn = x.LastUpdatedInventoryOn
                })
                .FirstOrDefault();

            // If the profile inventory hasn't been loaded before or it is older than the cache period, fetch it now
            var profile = inventory?.Profile;
            if (profile == null || inventory?.TotalItems == 0 || inventory?.LastUpdatedOn < DateTime.Now.Subtract(DefaultCachePeriod))
            {
                // Load the profile and force an inventory sync
                profile = await AddOrUpdateSteamProfile(steamId, fetchLatest: true);
                profile = await FetchProfileInventory(steamId);
            }

            // Load the profile inventory
<<<<<<< HEAD
            var profileInventoryItems = _db.SteamInventoryItems
                .Where(x => x.Owner.SteamId == steamId || x.Owner.ProfileId == steamId)
                .Where(x => x.MarketItem != null)
=======
            var profileInventoryItems = _db.SteamProfileInventoryItems
                .Where(x => x.Profile.SteamId == steamId || x.Profile.ProfileId == steamId)
                // TODO: Use MarketItem or StoreItem for value calculation
                .Where(x => x.Description.MarketItem != null)
>>>>>>> f493ba0b
                .Select(x => new
                {
                    Quantity = x.Quantity,
                    BuyPrice = x.BuyPrice,
<<<<<<< HEAD
                    ExchangeRateMultiplier = (x.Currency != null ? x.Currency.ExchangeRateMultiplier : 0),
                    MarketItemLast1hrValue = x.MarketItem.Last1hrValue,
                    MarketItemLast24hrValue = x.MarketItem.Last24hrValue,
                    MarketItemResellPrice = x.MarketItem.ResellPrice,
                    MarketItemResellTax = x.MarketItem.ResellTax,
                    MarketItemExchangeRateMultiplier = (x.MarketItem.Currency != null ? x.MarketItem.Currency.ExchangeRateMultiplier : 0)
=======
                    ExchangeRateMultiplier = x.Currency.ExchangeRateMultiplier,
                    MarketItemLast1hrValue = x.Description.MarketItem.Last1hrValue,
                    MarketItemLast24hrValue = x.Description.MarketItem.Last24hrValue,
                    MarketItemResellPrice = x.Description.MarketItem.ResellPrice,
                    MarketItemResellTax = x.Description.MarketItem.ResellTax,
                    MarketItemExchangeRateMultiplier = x.Description.MarketItem.Currency.ExchangeRateMultiplier
>>>>>>> f493ba0b
                })
                .ToList();

            if (!profileInventoryItems.Any())
            {
                return null;
            }

            var profileInventory = new
            {
                TotalItems = profileInventoryItems
                    .Sum(x => x.Quantity),
                TotalInvested = profileInventoryItems
                    .Where(x => x.BuyPrice != null && x.BuyPrice != 0 && x.ExchangeRateMultiplier != 0)
                    .Sum(x => (x.BuyPrice / x.ExchangeRateMultiplier) * x.Quantity),
                TotalMarketValueLast1hr = profileInventoryItems
                    .Where(x => x.MarketItemLast1hrValue != 0 && x.MarketItemExchangeRateMultiplier != 0)
                    .Sum(x => (x.MarketItemLast1hrValue / x.MarketItemExchangeRateMultiplier) * x.Quantity),
                TotalMarketValueLast24hr = profileInventoryItems
                    .Where(x => x.MarketItemLast24hrValue != 0 && x.MarketItemExchangeRateMultiplier != 0)
                    .Sum(x => (x.MarketItemLast24hrValue / x.MarketItemExchangeRateMultiplier) * x.Quantity),
                TotalResellValue = profileInventoryItems
                    .Where(x => x.MarketItemResellPrice != 0 && x.MarketItemExchangeRateMultiplier != 0)
                    .Sum(x => (x.MarketItemResellPrice / x.MarketItemExchangeRateMultiplier) * x.Quantity),
                TotalResellTax = profileInventoryItems
                    .Where(x => x.MarketItemResellTax != 0 && x.MarketItemExchangeRateMultiplier != 0)
                    .Sum(x => (x.MarketItemResellTax / x.MarketItemExchangeRateMultiplier) * x.Quantity)
            };

            return new ProfileInventoryTotalsDTO()
            {
                TotalItems = profileInventory.TotalItems,
                TotalInvested = currency.CalculateExchange(profileInventory.TotalInvested ?? 0),
                TotalMarketValue = currency.CalculateExchange(profileInventory.TotalMarketValueLast1hr),
                TotalMarket24hrMovement = currency.CalculateExchange(profileInventory.TotalMarketValueLast1hr - profileInventory.TotalMarketValueLast24hr),
                TotalResellValue = currency.CalculateExchange(profileInventory.TotalResellValue),
                TotalResellTax = currency.CalculateExchange(profileInventory.TotalResellTax),
                TotalResellProfit = (
                    currency.CalculateExchange(profileInventory.TotalResellValue - profileInventory.TotalResellTax) - currency.CalculateExchange(profileInventory.TotalInvested ?? 0)
                )
            };
        }

        public async Task<SteamProfile> AddOrUpdateSteamProfile(string steamId, bool fetchLatest = false)
        {
            if (string.IsNullOrEmpty(steamId))
            {
                return null;
            }

            var profile = await _db.SteamProfiles.FirstOrDefaultAsync(
                x => x.SteamId == steamId || x.ProfileId == steamId
            );
            if (profile != null && !fetchLatest)
            {
                // Nothing to update
                return profile;
            }

            // Is this a int64 steam id?
            if (Int64.TryParse(steamId, out _))
            {
                var steamWebInterfaceFactory = new SteamWebInterfaceFactory(_cfg.ApplicationKey);
                var steamUser = steamWebInterfaceFactory.CreateSteamWebInterface<SteamUser>();
                var response = await steamUser.GetPlayerSummaryAsync(UInt64.Parse(steamId));
                if (response?.Data == null)
                {
                    return null;
                }

                var profileId = response.Data.ProfileUrl;
                if (!String.IsNullOrEmpty(profileId))
                {
                    profileId = (Regex.Match(profileId, SteamConstants.SteamProfileIdRegex).Groups.OfType<Capture>().LastOrDefault()?.Value ?? profileId);
                }
                if (String.IsNullOrEmpty(profileId))
                {
                    profileId = (Regex.Match(profileId, SteamConstants.SteamProfileIdRegex).Groups.OfType<Capture>().LastOrDefault()?.Value ?? profileId);
                }

                profile = profile ?? new SteamProfile()
                {
                    SteamId = steamId,
                    ProfileId = profileId
                };

                profile.Name = response.Data.Nickname?.Trim();
                profile.AvatarUrl = response.Data.AvatarMediumUrl;
                profile.AvatarLargeUrl = response.Data.AvatarFullUrl;
                profile.Country = response.Data.CountryCode;
            }

            // Else, it is probably a custom named profile or profile page url...
            else
            {
                var profileId = steamId;
                if (Regex.IsMatch(steamId, SteamConstants.SteamProfileIdRegex))
                {
                    profileId = (Regex.Match(profileId, SteamConstants.SteamProfileIdRegex).Groups.OfType<Capture>().LastOrDefault()?.Value ?? profileId);
                }

                var response = await _communityClient.GetProfile(new SteamProfilePageRequest()
                {
                    ProfileId = profileId,
                    Xml = true
                });
                if (response == null)
                {
                    return null;
                }

                profile = profile ?? new SteamProfile()
                {
                    SteamId = response.SteamID64.ToString(),
                    ProfileId = profileId
                };

                profile.Name = response.SteamID?.Trim();
                profile.AvatarUrl = response.AvatarMedium;
                profile.AvatarLargeUrl = response.AvatarFull;
                profile.Country = response.Location;
            }

            if (profile.Id == Guid.Empty)
            {
                _db.SteamProfiles.Add(profile);
            }

            _db.SaveChanges();
            return profile;
        }

        public async Task<SteamProfile> FetchProfileInventory(string steamId)
        {
            var profile = await _db.SteamProfiles
                .Include(x => x.InventoryItems).ThenInclude(x => x.App)
                .Include(x => x.InventoryItems).ThenInclude(x => x.Description)
                .Include(x => x.InventoryItems).ThenInclude(x => x.Currency)
                .FirstOrDefaultAsync(x => x.SteamId == steamId || x.ProfileId == steamId);
            if (profile == null)
            {
                profile = await AddOrUpdateSteamProfile(steamId);
                if (profile == null)
                {
                    return null;
                }
            }

            var language = _db.SteamLanguages
                .FirstOrDefault(x => x.IsDefault);
            if (language == null)
            {
                return null;
            }

            var apps = _db.SteamApps.ToList();
            if (!apps.Any())
            {
                return profile;
            }

            foreach (var app in apps)
            {
                // Fetch assets
                var inventory = await _communityClient.GetInventoryPaginated(new SteamInventoryPaginatedJsonRequest()
                {
                    AppId = app.SteamId,
                    SteamId = profile.SteamId,
                    Start = 1,
                    Count = SteamInventoryPaginatedJsonRequest.MaxPageSize,
                    NoRender = true
                });
                if (inventory?.Success != true)
                {
                    // Inventory is probably private
                    continue;
                }
                if (inventory?.Assets?.Any() != true)
                {
                    // Inventory doesn't have any items for this app
                    continue;
                }

                // Add assets
                var missingAssets = inventory.Assets
                    .Where(x => !profile.InventoryItems.Any(y => y.SteamId == x.AssetId))
                    .ToList();
                foreach (var asset in missingAssets)
                {
                    var assetDescription = await AddOrUpdateAssetDescription(app, language, UInt64.Parse(asset.ClassId));
                    if (assetDescription == null)
                    {
                        continue;
                    }
                    var inventoryItem = new SteamProfileInventoryItem()
                    {
                        SteamId = asset.AssetId,
                        Profile = profile,
                        ProfileId = profile.Id,
                        App = app,
                        AppId = app.Id,
                        Description = assetDescription,
                        DescriptionId = assetDescription.Id,
                        Quantity = asset.Amount
                    };

                    profile.InventoryItems.Add(inventoryItem);
                }

                // Update assets
                foreach (var asset in inventory.Assets)
                {
                    var existingAsset = profile.InventoryItems.FirstOrDefault(x => x.SteamId == asset.AssetId);
                    if (existingAsset != null)
                    {
                        existingAsset.Quantity = asset.Amount;
                    }
                }

                // Remove assets
                var removedAssets = profile.InventoryItems
                    .Where(x => !inventory.Assets.Any(y => y.AssetId == x.SteamId))
                    .ToList();
                foreach (var asset in removedAssets)
                {
                    profile.InventoryItems.Remove(asset);
                }

                profile.LastUpdatedInventoryOn = DateTimeOffset.Now;
                _db.SaveChanges();
            }

            return profile;
        }

        public Data.Models.Steam.SteamAssetFilter AddOrUpdateAppAssetFilter(SteamApp app, Steam.Shared.Community.Models.SteamAssetFilter filter)
        {
            var existingFilter = app.Filters.FirstOrDefault(x => x.SteamId == filter.Name);
            if (existingFilter != null)
            {
                // Nothing to update
                return existingFilter;
            }

            var newFilter = new Data.Models.Steam.SteamAssetFilter()
            {
                SteamId = filter.Name,
                Name = filter.Localized_Name,
                Options = new Data.Types.PersistableStringDictionary(
                    filter.Tags.ToDictionary(
                        x => x.Key,
                        x => x.Value.Localized_Name
                    )
                )
            };

            app.Filters.Add(newFilter);
            _db.SaveChanges();
            return newFilter;
        }

        public Data.Models.Steam.SteamAssetDescription UpdateAssetDescription(Data.Models.Steam.SteamAssetDescription assetDescription, AssetClassInfoModel assetClass)
        {
            // Update tags
            if (assetClass.Tags != null)
            {
                foreach (var tag in assetClass.Tags)
                {
                    if (!assetDescription.Tags.ContainsKey(tag.Category))
                    {
                        assetDescription.Tags[tag.Category] = tag.Name;
                    }
                }
            }

            return assetDescription;
        }

        public async Task<Data.Models.Steam.SteamAssetDescription> UpdateAssetDescription(Data.Models.Steam.SteamAssetDescription assetDescription, PublishedFileDetailsModel publishedFile, bool updateSubscriptionGraph = false)
        {
            // Update workshop tags
            if (publishedFile.Tags != null)
            {
                foreach (var tag in publishedFile.Tags.Where(x => !SteamConstants.SteamIgnoredWorkshopTags.Any(y => x == y)))
                {
                    var tagTrimmed = tag.Replace(" ", String.Empty).Trim();
                    var tagKey = $"{SteamConstants.SteamAssetTagWorkshop}.{Char.ToLowerInvariant(tagTrimmed[0]) + tagTrimmed.Substring(1)}";
                    if (!assetDescription.Tags.ContainsKey(tagKey))
                    {
                        assetDescription.Tags[tagKey] = tag;
                    }
                }
            }

            // Update workshop statistics
            var workshopFile = assetDescription.WorkshopFile;
            if (workshopFile != null)
            {
                if (publishedFile.TimeCreated > DateTime.MinValue)
                {
                    workshopFile.CreatedOn = publishedFile.TimeCreated;
                }
                if (publishedFile.TimeUpdated > DateTime.MinValue)
                {
                    workshopFile.UpdatedOn = publishedFile.TimeUpdated;
                }
                if (workshopFile.AcceptedOn > DateTimeOffset.MinValue)
                {
                    if (!assetDescription.Tags.ContainsKey(SteamConstants.SteamAssetTagAcceptedYear))
                    {
                        if (workshopFile.AcceptedOn.HasValue)
                        {
                            var culture = CultureInfo.InvariantCulture;
                            var acceptedOn = workshopFile.AcceptedOn.Value.UtcDateTime;
                            int acceptedOnWeek = culture.Calendar.GetWeekOfYear(acceptedOn, CalendarWeekRule.FirstFourDayWeek, DayOfWeek.Sunday);
                            assetDescription.Tags[SteamConstants.SteamAssetTagAcceptedYear] = acceptedOn.ToString("yyyy");
                            assetDescription.Tags[SteamConstants.SteamAssetTagAcceptedWeek] = $"Week {acceptedOnWeek}";
                        }
                    }
                }

                workshopFile.Subscriptions = (int)Math.Max(publishedFile.LifetimeSubscriptions, publishedFile.Subscriptions);
                if (updateSubscriptionGraph)
                {
                    var utcDate = DateTime.UtcNow.Date;
                    var maxSubscriptions = workshopFile.Subscriptions;
                    if (workshopFile.SubscriptionsGraph.ContainsKey(utcDate))
                    {
                        maxSubscriptions = (int)Math.Max(maxSubscriptions, workshopFile.SubscriptionsGraph[utcDate]);
                    }
                    workshopFile.SubscriptionsGraph[utcDate] = maxSubscriptions;
                    workshopFile.SubscriptionsGraph = new Data.Types.PersistableDailyGraphDataSet(
                        workshopFile.SubscriptionsGraph
                    );
                }

                workshopFile.Favourited = (int)Math.Max(publishedFile.LifetimeFavorited, publishedFile.Favorited);
                workshopFile.Views = (int)publishedFile.Views;
                workshopFile.LastCheckedOn = DateTimeOffset.Now;

                if (workshopFile.CreatorId == null)
                {
                    workshopFile.Creator = await AddOrUpdateSteamProfile(publishedFile.Creator.ToString());
                    if (workshopFile.Creator != null)
                    {
                        if (!assetDescription.Tags.ContainsKey(SteamConstants.SteamAssetTagCreator))
                        {
                            assetDescription.Tags[SteamConstants.SteamAssetTagCreator] = workshopFile.Creator.Name;
                        }
                    }
                }
            }

            return assetDescription;
        }

        public SteamStoreItemItemStore UpdateStoreItemIndex(SteamStoreItemItemStore storeItem, int storeIndex)
        {
            var utcDateTime = (DateTime.UtcNow.Date + TimeSpan.FromHours(DateTime.UtcNow.TimeOfDay.Hours));
            storeItem.Index = storeIndex;
            storeItem.IndexGraph[utcDateTime] = storeIndex;
            storeItem.IndexGraph = new Data.Types.PersistableHourlyGraphDataSet(
                storeItem.IndexGraph
            );

            return storeItem;
        }

        ///
        /// UPDATE BELOW...
        ///

        public async Task<SteamAssetWorkshopFile> AddOrUpdateAssetWorkshopFile(SteamApp app, string fileId)
        {
            var dbWorkshopFile = await _db.SteamAssetWorkshopFiles
                .Where(x => x.SteamId == fileId)
                .FirstOrDefaultAsync();

            if (dbWorkshopFile != null)
            {
                return dbWorkshopFile;
            }

            dbWorkshopFile = new SteamAssetWorkshopFile()
            {
                SteamId = fileId,
                AppId = app.Id
            };

            _db.SteamAssetWorkshopFiles.Add(dbWorkshopFile);
            _db.SaveChanges();
            return dbWorkshopFile;
        }

        public async Task<Data.Models.Steam.SteamAssetDescription> AddOrUpdateAssetDescription(SteamApp app, SteamLanguage language, ulong classId)
        {
            var dbAssetDescription = await _db.SteamAssetDescriptions
                .Where(x => x.SteamId == classId.ToString())
                .Include(x => x.WorkshopFile)
                .FirstOrDefaultAsync();

            if (dbAssetDescription != null)
            {
                return dbAssetDescription;
            }

            var steamWebInterfaceFactory = new SteamWebInterfaceFactory(_cfg.ApplicationKey);
            var steamEconomy = steamWebInterfaceFactory.CreateSteamWebInterface<SteamEconomy>();
            var response = await steamEconomy.GetAssetClassInfoAsync(
                UInt32.Parse(app.SteamId), new List<ulong>() { classId }, language.SteamId
            );
            if (response?.Data?.Success != true)
            {
                return null;
            }

            var assetDescription = response.Data.AssetClasses.FirstOrDefault(x => x.ClassId == classId);
            if (assetDescription == null)
            {
                return null;
            }

            var tags = new Dictionary<string, string>();
            var workshopFile = (SteamAssetWorkshopFile)null;
            var workshopFileId = (string)null;
            var viewWorkshopAction = assetDescription?.Actions?.FirstOrDefault(x => x.Name == SteamConstants.SteamActionViewWorkshopItem);
            if (viewWorkshopAction != null)
            {
                var workshopFileIdGroups = Regex.Match(viewWorkshopAction.Link, SteamConstants.SteamActionViewWorkshopItemRegex).Groups;
                workshopFileId = (workshopFileIdGroups.Count > 1) ? workshopFileIdGroups[1].Value : "0";
                workshopFile = await AddOrUpdateAssetWorkshopFile(app, workshopFileId);
            }

            dbAssetDescription = new Data.Models.Steam.SteamAssetDescription()
            {
                SteamId = assetDescription.ClassId.ToString(),
                AppId = app.Id,
                Name = assetDescription.MarketName,
                BackgroundColour = assetDescription.BackgroundColor.SteamColourToHexString(),
                ForegroundColour = assetDescription.NameColor.SteamColourToHexString(),
                IconUrl = new SteamEconomyImageBlobRequest(assetDescription.IconUrl),
                IconLargeUrl = new SteamEconomyImageBlobRequest(assetDescription.IconUrlLarge ?? assetDescription.IconUrl),
                WorkshopFile = workshopFile,
                Tags = new Data.Types.PersistableStringDictionary(tags)
            };

            _db.SteamAssetDescriptions.Add(dbAssetDescription);
            _db.SaveChanges();
            return dbAssetDescription;
        }

        public async Task<Data.Models.Steam.SteamAssetDescription> AddOrUpdateAssetDescription(SteamApp app, Steam.Shared.Community.Models.SteamAssetDescription assetDescription)
        {
            var dbAssetDescription = await _db.SteamAssetDescriptions
                .Where(x => x.SteamId == assetDescription.ClassId)
                .Include(x => x.WorkshopFile)
                .FirstOrDefaultAsync();

            if (dbAssetDescription != null)
            {
                return dbAssetDescription;
            }

            var tags = new Dictionary<string, string>();
            var workshopFile = (SteamAssetWorkshopFile)null;
            var workshopFileId = (string)null;
            var viewWorkshopAction = assetDescription?.Actions?.FirstOrDefault(x => x.Name == SteamConstants.SteamActionViewWorkshopItem);
            if (viewWorkshopAction != null)
            {
                var workshopFileIdGroups = Regex.Match(viewWorkshopAction.Link, SteamConstants.SteamActionViewWorkshopItemRegex).Groups;
                workshopFileId = (workshopFileIdGroups.Count > 1) ? workshopFileIdGroups[1].Value : "0";
                workshopFile = await AddOrUpdateAssetWorkshopFile(app, workshopFileId);
            }

            dbAssetDescription = new Data.Models.Steam.SteamAssetDescription()
            {
                SteamId = assetDescription.ClassId.ToString(),
                AppId = app.Id,
                Name = assetDescription.MarketName,
                BackgroundColour = assetDescription.BackgroundColor.SteamColourToHexString(),
                ForegroundColour = assetDescription.NameColor.SteamColourToHexString(),
                IconUrl = new SteamEconomyImageBlobRequest(assetDescription.IconUrl),
                IconLargeUrl = new SteamEconomyImageBlobRequest(assetDescription.IconUrlLarge ?? assetDescription.IconUrl),
                WorkshopFile = workshopFile,
                Tags = new Data.Types.PersistableStringDictionary(tags)
            };

            _db.SteamAssetDescriptions.Add(dbAssetDescription);
            _db.SaveChanges();
            return dbAssetDescription;
        }

        public async Task<SteamStoreItem> AddOrUpdateAppStoreItem(SteamApp app, SteamCurrency currency, SteamLanguage language, AssetModel asset, DateTimeOffset timeChecked)
        {
            var dbItem = await _db.SteamStoreItems
                .Include(x => x.Description)
                .Where(x => x.AppId == app.Id)
                .FirstOrDefaultAsync(x => x.SteamId == asset.Name);

            if (dbItem != null)
            {
                // Update prices
                // TODO: Move this to a seperate job (to avoid spam?)
                //if (asset.Prices != null)
                //{
                //    dbItem.Prices = new PersistablePriceDictionary(GetPriceTable(asset.Prices));
                //    dbItem.Price = dbItem.Prices.FirstOrDefault(x => x.Key == currency.Name).Value;
                //}
                return dbItem;
            }

            var assetDescription = await AddOrUpdateAssetDescription(app, language, asset.ClassId);
            if (assetDescription == null)
            {
                return null;
            }

            if (assetDescription?.WorkshopFile != null)
            {
                assetDescription.WorkshopFile.AcceptedOn = timeChecked;
            }

            var prices = GetPriceTable(asset.Prices);
            app.StoreItems.Add(dbItem = new SteamStoreItem()
            {
                SteamId = asset.Name,
                AppId = app.Id,
                Description = assetDescription,
                Prices = new PersistablePriceDictionary(prices),
                Price = prices.FirstOrDefault(x => x.Key == currency.Name).Value
            });

            return dbItem;
        }

        public IDictionary<string, long> GetPriceTable(AssetPricesModel prices)
        {
            return prices.GetType()
                .GetProperties(BindingFlags.Instance | BindingFlags.Public)
                .ToDictionary(
                    k => k.Name,
                    prop => (long)((uint)prop.GetValue(prices, null))
                );
        }

        public async Task<SteamMarketItem> UpdateSteamMarketItemOrders(SteamMarketItem item, Guid currencyId, SteamMarketItemOrdersHistogramJsonResponse histogram)
        {
            if (item == null || histogram?.Success != true)
            {
                return item;
            }

            // Lazy-load buy/sell order history if missing, required for recalculation
            if (item.BuyOrders?.Any() != true || item.SellOrders?.Any() != true)
            {
                item = await _db.SteamMarketItems
                    .Include(x => x.BuyOrders)
                    .Include(x => x.SellOrders)
                    .SingleOrDefaultAsync(x => x.Id == item.Id);
            }

            item.LastCheckedOrdersOn = DateTimeOffset.Now;
            item.CurrencyId = currencyId;
            item.RecalculateOrders(
                ParseSteamMarketItemOrdersFromGraph<SteamMarketItemBuyOrder>(histogram.BuyOrderGraph),
                SteamEconomyHelper.GetQuantityValueAsInt(histogram.BuyOrderCount),
                ParseSteamMarketItemOrdersFromGraph<SteamMarketItemSellOrder>(histogram.SellOrderGraph),
                SteamEconomyHelper.GetQuantityValueAsInt(histogram.SellOrderCount)
            );

            return item;
        }

        public async Task<SteamMarketItem> UpdateSteamMarketItemSalesHistory(SteamMarketItem item, Guid currencyId, SteamMarketPriceHistoryJsonResponse sales)
        {
            if (item == null || sales?.Success != true)
            {
                return item;
            }

            // Lazy-load sales history if missing, required for recalculation
            if (item.SalesHistory?.Any() != true || item.Activity?.Any() != true)
            {
                item = await _db.SteamMarketItems
                    .Include(x => x.SalesHistory)
                    .Include(x => x.Activity)
                    .SingleOrDefaultAsync(x => x.Id == item.Id);
            }

            item.LastCheckedSalesOn = DateTimeOffset.Now;
            item.CurrencyId = currencyId;
            item.RecalculateSales(
                ParseSteamMarketItemSalesFromGraph(sales.Prices)
            );

            return item;
        }

        private T[] ParseSteamMarketItemOrdersFromGraph<T>(string[][] orderGraph)
            where T : Data.Models.Steam.SteamMarketItemOrder, new()
        {
            var orders = new List<T>();
            if (orderGraph == null)
            {
                return orders.ToArray();
            }

            var totalQuantity = 0;
            for (int i = 0; i < orderGraph.Length; i++)
            {
                var price = SteamEconomyHelper.GetPriceValueAsInt(orderGraph[i][0]);
                var quantity = (SteamEconomyHelper.GetQuantityValueAsInt(orderGraph[i][1]) - totalQuantity);
                orders.Add(new T()
                {
                    Price = price,
                    Quantity = quantity,
                });
                totalQuantity += quantity;
            }

            return orders.ToArray();
        }

        private SteamMarketItemSale[] ParseSteamMarketItemSalesFromGraph(string[][] salesGraph)
        {
            var sales = new List<SteamMarketItemSale>();
            if (salesGraph == null)
            {
                return sales.ToArray();
            }

            var totalQuantity = 0;
            for (int i = 0; i < salesGraph.Length; i++)
            {
                var timeStamp = DateTime.ParseExact(salesGraph[i][0], "MMM dd yyyy HH: z", CultureInfo.InvariantCulture, DateTimeStyles.AssumeUniversal);
                var price = SteamEconomyHelper.GetPriceValueAsInt(salesGraph[i][1]);
                var quantity = SteamEconomyHelper.GetQuantityValueAsInt(salesGraph[i][2]);
                sales.Add(new SteamMarketItemSale()
                {
                    Timestamp = timeStamp,
                    Price = price,
                    Quantity = quantity,
                });
                totalQuantity += quantity;
            }

            return sales.ToArray();
        }

        ///
        /// UPDATE BELOW...
        ///

        public async Task<IEnumerable<SteamMarketItem>> FindOrAddSteamMarketItems(IEnumerable<SteamMarketSearchItem> items, SteamCurrency currency)
        {
            var dbItems = new List<SteamMarketItem>();
            foreach (var item in items)
            {
                dbItems.Add(await FindOrAddSteamMarketItem(item, currency));
            }
            return dbItems;
        }

        public async Task<SteamMarketItem> FindOrAddSteamMarketItem(SteamMarketSearchItem item, SteamCurrency currency)
        {
            if (String.IsNullOrEmpty(item?.AssetDescription.AppId))
            {
                return null;
            }

            var dbApp = _db.SteamApps.FirstOrDefault(x => x.SteamId == item.AssetDescription.AppId);
            if (dbApp == null)
            {
                return null;
            }

            var dbItem = _db.SteamMarketItems
                .Include(x => x.App)
                .Include(x => x.Currency)
                .Include(x => x.Description)
                .FirstOrDefault(x => x.Description != null && x.Description.SteamId == item.AssetDescription.ClassId);

            if (dbItem != null)
            {
                return dbItem;
            }

            var assetDescription = await AddOrUpdateAssetDescription(dbApp, item.AssetDescription);
            if (assetDescription == null)
            {
                return null;
            }

            dbApp.MarketItems.Add(dbItem = new SteamMarketItem()
            {
                App = dbApp,
                AppId = dbApp.Id,
                Description = assetDescription,
                DescriptionId = assetDescription.Id,
                Currency = currency,
                CurrencyId = currency.Id,
                Supply = item.SellListings,
                BuyNowPrice = item.SellPrice
            });

            return dbItem;
        }

        public SteamMarketItem UpdateMarketItemNameId(SteamMarketItem item, string itemNameId)
        {
            if (!String.IsNullOrEmpty(itemNameId))
            {
                item.SteamId = itemNameId;
                _db.SaveChanges();
            }

            return item;
        }
    }
}
<|MERGE_RESOLUTION|>--- conflicted
+++ resolved
@@ -1,856 +1,841 @@
-﻿using Microsoft.EntityFrameworkCore;
-using Microsoft.Extensions.Configuration;
-using SCMM.Steam.Client;
-using SCMM.Steam.Shared;
-using SCMM.Steam.Shared.Community.Models;
-using SCMM.Steam.Shared.Community.Requests.Blob;
-using SCMM.Steam.Shared.Community.Requests.Html;
-using SCMM.Steam.Shared.Community.Requests.Json;
-using SCMM.Steam.Shared.Community.Responses.Json;
-using SCMM.Web.Server.Data;
-using SCMM.Web.Server.Data.Models.Steam;
-using SCMM.Web.Server.Data.Types;
-using SCMM.Web.Server.Extensions;
-using SCMM.Web.Shared.Domain.DTOs.InventoryItems;
-using SCMM.Web.Shared;
-using Steam.Models;
-using Steam.Models.SteamEconomy;
-using SteamWebAPI2.Interfaces;
-using SteamWebAPI2.Utilities;
-using System;
-using System.Collections.Generic;
-using System.Globalization;
-using System.Linq;
-using System.Reflection;
-using System.Text.RegularExpressions;
-using System.Threading.Tasks;
-
-namespace SCMM.Web.Server.Services
-{
-    public class SteamService
-    {
-        private readonly TimeSpan DefaultCachePeriod = TimeSpan.FromHours(6);
-
-        private readonly ScmmDbContext _db;
-        private readonly SteamConfiguration _cfg;
-        private readonly SteamCommunityClient _communityClient;
-        private readonly SteamCurrencyService _currencyService;
-        private readonly SteamLanguageService _languageService;
-
-        public SteamService(ScmmDbContext db, IConfiguration cfg, SteamCommunityClient communityClient, SteamCurrencyService currencyService, SteamLanguageService languageService)
-        {
-            _db = db;
-            _cfg = cfg?.GetSteamConfiguration();
-            _communityClient = communityClient;
-            _currencyService = currencyService;
-            _languageService = languageService;
-        }
-
-        public async Task<byte[]> GetImage(string url)
-        {
-            return await _communityClient.GetImage(new SteamBlobRequest(url));
-        }
-
-        public DateTimeOffset? GetStoreNextUpdateExpectedOn()
-        {
-            var lastItemAcceptedOn = _db.SteamAssetWorkshopFiles
-                .Where(x => x.AcceptedOn != null)
-                .GroupBy(x => 1)
-                .Select(x => x.Max(y => y.AcceptedOn))
-                .FirstOrDefault()?.UtcDateTime;
-            if (lastItemAcceptedOn == null)
-            {
-                return null;
-            }
-
-            // Store normally updates every thursday or friday around 9pm (UTC time)
-            var nextStoreUpdateUtc = (lastItemAcceptedOn.Value.Date + new TimeSpan(21, 0, 0));
-            do
-            {
-                nextStoreUpdateUtc = nextStoreUpdateUtc.AddDays(1);
-            } while (nextStoreUpdateUtc.DayOfWeek != DayOfWeek.Thursday);
-
-            // If the expected store date is still in the past, assume it is a day late
-            // NOTE: Has a tolerance of 3hrs from the expected time
-            while ((nextStoreUpdateUtc + TimeSpan.FromHours(3)) <= DateTime.UtcNow)
-            {
-                nextStoreUpdateUtc = nextStoreUpdateUtc.AddDays(1);
-            }
-
-            return new DateTimeOffset(nextStoreUpdateUtc, TimeZoneInfo.Utc.BaseUtcOffset);
-        }
-
-        public async Task<ProfileInventoryTotalsDTO> GetProfileInventoryTotal(string steamId, string currencyName)
-        {
-            var currency = _currencyService.GetByNameOrDefault(currencyName);
-
-            // Load the profile
-            var inventory = _db.SteamProfiles
-                .Where(x => x.SteamId == steamId || x.ProfileId == steamId)
-                .Select(x => new
-                {
-                    Profile = x,
-                    TotalItems = x.InventoryItems.Count,
-                    LastUpdatedOn = x.LastUpdatedInventoryOn
-                })
-                .FirstOrDefault();
-
-            // If the profile inventory hasn't been loaded before or it is older than the cache period, fetch it now
-            var profile = inventory?.Profile;
-            if (profile == null || inventory?.TotalItems == 0 || inventory?.LastUpdatedOn < DateTime.Now.Subtract(DefaultCachePeriod))
-            {
-                // Load the profile and force an inventory sync
-                profile = await AddOrUpdateSteamProfile(steamId, fetchLatest: true);
-                profile = await FetchProfileInventory(steamId);
-            }
-
-            // Load the profile inventory
-<<<<<<< HEAD
-            var profileInventoryItems = _db.SteamInventoryItems
-                .Where(x => x.Owner.SteamId == steamId || x.Owner.ProfileId == steamId)
-                .Where(x => x.MarketItem != null)
-=======
-            var profileInventoryItems = _db.SteamProfileInventoryItems
-                .Where(x => x.Profile.SteamId == steamId || x.Profile.ProfileId == steamId)
-                // TODO: Use MarketItem or StoreItem for value calculation
-                .Where(x => x.Description.MarketItem != null)
->>>>>>> f493ba0b
-                .Select(x => new
-                {
-                    Quantity = x.Quantity,
-                    BuyPrice = x.BuyPrice,
-<<<<<<< HEAD
-                    ExchangeRateMultiplier = (x.Currency != null ? x.Currency.ExchangeRateMultiplier : 0),
-                    MarketItemLast1hrValue = x.MarketItem.Last1hrValue,
-                    MarketItemLast24hrValue = x.MarketItem.Last24hrValue,
-                    MarketItemResellPrice = x.MarketItem.ResellPrice,
-                    MarketItemResellTax = x.MarketItem.ResellTax,
-                    MarketItemExchangeRateMultiplier = (x.MarketItem.Currency != null ? x.MarketItem.Currency.ExchangeRateMultiplier : 0)
-=======
-                    ExchangeRateMultiplier = x.Currency.ExchangeRateMultiplier,
-                    MarketItemLast1hrValue = x.Description.MarketItem.Last1hrValue,
-                    MarketItemLast24hrValue = x.Description.MarketItem.Last24hrValue,
-                    MarketItemResellPrice = x.Description.MarketItem.ResellPrice,
-                    MarketItemResellTax = x.Description.MarketItem.ResellTax,
-                    MarketItemExchangeRateMultiplier = x.Description.MarketItem.Currency.ExchangeRateMultiplier
->>>>>>> f493ba0b
-                })
-                .ToList();
-
-            if (!profileInventoryItems.Any())
-            {
-                return null;
-            }
-
-            var profileInventory = new
-            {
-                TotalItems = profileInventoryItems
-                    .Sum(x => x.Quantity),
-                TotalInvested = profileInventoryItems
-                    .Where(x => x.BuyPrice != null && x.BuyPrice != 0 && x.ExchangeRateMultiplier != 0)
-                    .Sum(x => (x.BuyPrice / x.ExchangeRateMultiplier) * x.Quantity),
-                TotalMarketValueLast1hr = profileInventoryItems
-                    .Where(x => x.MarketItemLast1hrValue != 0 && x.MarketItemExchangeRateMultiplier != 0)
-                    .Sum(x => (x.MarketItemLast1hrValue / x.MarketItemExchangeRateMultiplier) * x.Quantity),
-                TotalMarketValueLast24hr = profileInventoryItems
-                    .Where(x => x.MarketItemLast24hrValue != 0 && x.MarketItemExchangeRateMultiplier != 0)
-                    .Sum(x => (x.MarketItemLast24hrValue / x.MarketItemExchangeRateMultiplier) * x.Quantity),
-                TotalResellValue = profileInventoryItems
-                    .Where(x => x.MarketItemResellPrice != 0 && x.MarketItemExchangeRateMultiplier != 0)
-                    .Sum(x => (x.MarketItemResellPrice / x.MarketItemExchangeRateMultiplier) * x.Quantity),
-                TotalResellTax = profileInventoryItems
-                    .Where(x => x.MarketItemResellTax != 0 && x.MarketItemExchangeRateMultiplier != 0)
-                    .Sum(x => (x.MarketItemResellTax / x.MarketItemExchangeRateMultiplier) * x.Quantity)
-            };
-
-            return new ProfileInventoryTotalsDTO()
-            {
-                TotalItems = profileInventory.TotalItems,
-                TotalInvested = currency.CalculateExchange(profileInventory.TotalInvested ?? 0),
-                TotalMarketValue = currency.CalculateExchange(profileInventory.TotalMarketValueLast1hr),
-                TotalMarket24hrMovement = currency.CalculateExchange(profileInventory.TotalMarketValueLast1hr - profileInventory.TotalMarketValueLast24hr),
-                TotalResellValue = currency.CalculateExchange(profileInventory.TotalResellValue),
-                TotalResellTax = currency.CalculateExchange(profileInventory.TotalResellTax),
-                TotalResellProfit = (
-                    currency.CalculateExchange(profileInventory.TotalResellValue - profileInventory.TotalResellTax) - currency.CalculateExchange(profileInventory.TotalInvested ?? 0)
-                )
-            };
-        }
-
-        public async Task<SteamProfile> AddOrUpdateSteamProfile(string steamId, bool fetchLatest = false)
-        {
-            if (string.IsNullOrEmpty(steamId))
-            {
-                return null;
-            }
-
-            var profile = await _db.SteamProfiles.FirstOrDefaultAsync(
-                x => x.SteamId == steamId || x.ProfileId == steamId
-            );
-            if (profile != null && !fetchLatest)
-            {
-                // Nothing to update
-                return profile;
-            }
-
-            // Is this a int64 steam id?
-            if (Int64.TryParse(steamId, out _))
-            {
-                var steamWebInterfaceFactory = new SteamWebInterfaceFactory(_cfg.ApplicationKey);
-                var steamUser = steamWebInterfaceFactory.CreateSteamWebInterface<SteamUser>();
-                var response = await steamUser.GetPlayerSummaryAsync(UInt64.Parse(steamId));
-                if (response?.Data == null)
-                {
-                    return null;
-                }
-
-                var profileId = response.Data.ProfileUrl;
-                if (!String.IsNullOrEmpty(profileId))
-                {
-                    profileId = (Regex.Match(profileId, SteamConstants.SteamProfileIdRegex).Groups.OfType<Capture>().LastOrDefault()?.Value ?? profileId);
-                }
-                if (String.IsNullOrEmpty(profileId))
-                {
-                    profileId = (Regex.Match(profileId, SteamConstants.SteamProfileIdRegex).Groups.OfType<Capture>().LastOrDefault()?.Value ?? profileId);
-                }
-
-                profile = profile ?? new SteamProfile()
-                {
-                    SteamId = steamId,
-                    ProfileId = profileId
-                };
-
-                profile.Name = response.Data.Nickname?.Trim();
-                profile.AvatarUrl = response.Data.AvatarMediumUrl;
-                profile.AvatarLargeUrl = response.Data.AvatarFullUrl;
-                profile.Country = response.Data.CountryCode;
-            }
-
-            // Else, it is probably a custom named profile or profile page url...
-            else
-            {
-                var profileId = steamId;
-                if (Regex.IsMatch(steamId, SteamConstants.SteamProfileIdRegex))
-                {
-                    profileId = (Regex.Match(profileId, SteamConstants.SteamProfileIdRegex).Groups.OfType<Capture>().LastOrDefault()?.Value ?? profileId);
-                }
-
-                var response = await _communityClient.GetProfile(new SteamProfilePageRequest()
-                {
-                    ProfileId = profileId,
-                    Xml = true
-                });
-                if (response == null)
-                {
-                    return null;
-                }
-
-                profile = profile ?? new SteamProfile()
-                {
-                    SteamId = response.SteamID64.ToString(),
-                    ProfileId = profileId
-                };
-
-                profile.Name = response.SteamID?.Trim();
-                profile.AvatarUrl = response.AvatarMedium;
-                profile.AvatarLargeUrl = response.AvatarFull;
-                profile.Country = response.Location;
-            }
-
-            if (profile.Id == Guid.Empty)
-            {
-                _db.SteamProfiles.Add(profile);
-            }
-
-            _db.SaveChanges();
-            return profile;
-        }
-
-        public async Task<SteamProfile> FetchProfileInventory(string steamId)
-        {
-            var profile = await _db.SteamProfiles
-                .Include(x => x.InventoryItems).ThenInclude(x => x.App)
-                .Include(x => x.InventoryItems).ThenInclude(x => x.Description)
-                .Include(x => x.InventoryItems).ThenInclude(x => x.Currency)
-                .FirstOrDefaultAsync(x => x.SteamId == steamId || x.ProfileId == steamId);
-            if (profile == null)
-            {
-                profile = await AddOrUpdateSteamProfile(steamId);
-                if (profile == null)
-                {
-                    return null;
-                }
-            }
-
-            var language = _db.SteamLanguages
-                .FirstOrDefault(x => x.IsDefault);
-            if (language == null)
-            {
-                return null;
-            }
-
-            var apps = _db.SteamApps.ToList();
-            if (!apps.Any())
-            {
-                return profile;
-            }
-
-            foreach (var app in apps)
-            {
-                // Fetch assets
-                var inventory = await _communityClient.GetInventoryPaginated(new SteamInventoryPaginatedJsonRequest()
-                {
-                    AppId = app.SteamId,
-                    SteamId = profile.SteamId,
-                    Start = 1,
-                    Count = SteamInventoryPaginatedJsonRequest.MaxPageSize,
-                    NoRender = true
-                });
-                if (inventory?.Success != true)
-                {
-                    // Inventory is probably private
-                    continue;
-                }
-                if (inventory?.Assets?.Any() != true)
-                {
-                    // Inventory doesn't have any items for this app
-                    continue;
-                }
-
-                // Add assets
-                var missingAssets = inventory.Assets
-                    .Where(x => !profile.InventoryItems.Any(y => y.SteamId == x.AssetId))
-                    .ToList();
-                foreach (var asset in missingAssets)
-                {
-                    var assetDescription = await AddOrUpdateAssetDescription(app, language, UInt64.Parse(asset.ClassId));
-                    if (assetDescription == null)
-                    {
-                        continue;
-                    }
-                    var inventoryItem = new SteamProfileInventoryItem()
-                    {
-                        SteamId = asset.AssetId,
-                        Profile = profile,
-                        ProfileId = profile.Id,
-                        App = app,
-                        AppId = app.Id,
-                        Description = assetDescription,
-                        DescriptionId = assetDescription.Id,
-                        Quantity = asset.Amount
-                    };
-
-                    profile.InventoryItems.Add(inventoryItem);
-                }
-
-                // Update assets
-                foreach (var asset in inventory.Assets)
-                {
-                    var existingAsset = profile.InventoryItems.FirstOrDefault(x => x.SteamId == asset.AssetId);
-                    if (existingAsset != null)
-                    {
-                        existingAsset.Quantity = asset.Amount;
-                    }
-                }
-
-                // Remove assets
-                var removedAssets = profile.InventoryItems
-                    .Where(x => !inventory.Assets.Any(y => y.AssetId == x.SteamId))
-                    .ToList();
-                foreach (var asset in removedAssets)
-                {
-                    profile.InventoryItems.Remove(asset);
-                }
-
-                profile.LastUpdatedInventoryOn = DateTimeOffset.Now;
-                _db.SaveChanges();
-            }
-
-            return profile;
-        }
-
-        public Data.Models.Steam.SteamAssetFilter AddOrUpdateAppAssetFilter(SteamApp app, Steam.Shared.Community.Models.SteamAssetFilter filter)
-        {
-            var existingFilter = app.Filters.FirstOrDefault(x => x.SteamId == filter.Name);
-            if (existingFilter != null)
-            {
-                // Nothing to update
-                return existingFilter;
-            }
-
-            var newFilter = new Data.Models.Steam.SteamAssetFilter()
-            {
-                SteamId = filter.Name,
-                Name = filter.Localized_Name,
-                Options = new Data.Types.PersistableStringDictionary(
-                    filter.Tags.ToDictionary(
-                        x => x.Key,
-                        x => x.Value.Localized_Name
-                    )
-                )
-            };
-
-            app.Filters.Add(newFilter);
-            _db.SaveChanges();
-            return newFilter;
-        }
-
-        public Data.Models.Steam.SteamAssetDescription UpdateAssetDescription(Data.Models.Steam.SteamAssetDescription assetDescription, AssetClassInfoModel assetClass)
-        {
-            // Update tags
-            if (assetClass.Tags != null)
-            {
-                foreach (var tag in assetClass.Tags)
-                {
-                    if (!assetDescription.Tags.ContainsKey(tag.Category))
-                    {
-                        assetDescription.Tags[tag.Category] = tag.Name;
-                    }
-                }
-            }
-
-            return assetDescription;
-        }
-
-        public async Task<Data.Models.Steam.SteamAssetDescription> UpdateAssetDescription(Data.Models.Steam.SteamAssetDescription assetDescription, PublishedFileDetailsModel publishedFile, bool updateSubscriptionGraph = false)
-        {
-            // Update workshop tags
-            if (publishedFile.Tags != null)
-            {
-                foreach (var tag in publishedFile.Tags.Where(x => !SteamConstants.SteamIgnoredWorkshopTags.Any(y => x == y)))
-                {
-                    var tagTrimmed = tag.Replace(" ", String.Empty).Trim();
-                    var tagKey = $"{SteamConstants.SteamAssetTagWorkshop}.{Char.ToLowerInvariant(tagTrimmed[0]) + tagTrimmed.Substring(1)}";
-                    if (!assetDescription.Tags.ContainsKey(tagKey))
-                    {
-                        assetDescription.Tags[tagKey] = tag;
-                    }
-                }
-            }
-
-            // Update workshop statistics
-            var workshopFile = assetDescription.WorkshopFile;
-            if (workshopFile != null)
-            {
-                if (publishedFile.TimeCreated > DateTime.MinValue)
-                {
-                    workshopFile.CreatedOn = publishedFile.TimeCreated;
-                }
-                if (publishedFile.TimeUpdated > DateTime.MinValue)
-                {
-                    workshopFile.UpdatedOn = publishedFile.TimeUpdated;
-                }
-                if (workshopFile.AcceptedOn > DateTimeOffset.MinValue)
-                {
-                    if (!assetDescription.Tags.ContainsKey(SteamConstants.SteamAssetTagAcceptedYear))
-                    {
-                        if (workshopFile.AcceptedOn.HasValue)
-                        {
-                            var culture = CultureInfo.InvariantCulture;
-                            var acceptedOn = workshopFile.AcceptedOn.Value.UtcDateTime;
-                            int acceptedOnWeek = culture.Calendar.GetWeekOfYear(acceptedOn, CalendarWeekRule.FirstFourDayWeek, DayOfWeek.Sunday);
-                            assetDescription.Tags[SteamConstants.SteamAssetTagAcceptedYear] = acceptedOn.ToString("yyyy");
-                            assetDescription.Tags[SteamConstants.SteamAssetTagAcceptedWeek] = $"Week {acceptedOnWeek}";
-                        }
-                    }
-                }
-
-                workshopFile.Subscriptions = (int)Math.Max(publishedFile.LifetimeSubscriptions, publishedFile.Subscriptions);
-                if (updateSubscriptionGraph)
-                {
-                    var utcDate = DateTime.UtcNow.Date;
-                    var maxSubscriptions = workshopFile.Subscriptions;
-                    if (workshopFile.SubscriptionsGraph.ContainsKey(utcDate))
-                    {
-                        maxSubscriptions = (int)Math.Max(maxSubscriptions, workshopFile.SubscriptionsGraph[utcDate]);
-                    }
-                    workshopFile.SubscriptionsGraph[utcDate] = maxSubscriptions;
-                    workshopFile.SubscriptionsGraph = new Data.Types.PersistableDailyGraphDataSet(
-                        workshopFile.SubscriptionsGraph
-                    );
-                }
-
-                workshopFile.Favourited = (int)Math.Max(publishedFile.LifetimeFavorited, publishedFile.Favorited);
-                workshopFile.Views = (int)publishedFile.Views;
-                workshopFile.LastCheckedOn = DateTimeOffset.Now;
-
-                if (workshopFile.CreatorId == null)
-                {
-                    workshopFile.Creator = await AddOrUpdateSteamProfile(publishedFile.Creator.ToString());
-                    if (workshopFile.Creator != null)
-                    {
-                        if (!assetDescription.Tags.ContainsKey(SteamConstants.SteamAssetTagCreator))
-                        {
-                            assetDescription.Tags[SteamConstants.SteamAssetTagCreator] = workshopFile.Creator.Name;
-                        }
-                    }
-                }
-            }
-
-            return assetDescription;
-        }
-
-        public SteamStoreItemItemStore UpdateStoreItemIndex(SteamStoreItemItemStore storeItem, int storeIndex)
-        {
-            var utcDateTime = (DateTime.UtcNow.Date + TimeSpan.FromHours(DateTime.UtcNow.TimeOfDay.Hours));
-            storeItem.Index = storeIndex;
-            storeItem.IndexGraph[utcDateTime] = storeIndex;
-            storeItem.IndexGraph = new Data.Types.PersistableHourlyGraphDataSet(
-                storeItem.IndexGraph
-            );
-
-            return storeItem;
-        }
-
-        ///
-        /// UPDATE BELOW...
-        ///
-
-        public async Task<SteamAssetWorkshopFile> AddOrUpdateAssetWorkshopFile(SteamApp app, string fileId)
-        {
-            var dbWorkshopFile = await _db.SteamAssetWorkshopFiles
-                .Where(x => x.SteamId == fileId)
-                .FirstOrDefaultAsync();
-
-            if (dbWorkshopFile != null)
-            {
-                return dbWorkshopFile;
-            }
-
-            dbWorkshopFile = new SteamAssetWorkshopFile()
-            {
-                SteamId = fileId,
-                AppId = app.Id
-            };
-
-            _db.SteamAssetWorkshopFiles.Add(dbWorkshopFile);
-            _db.SaveChanges();
-            return dbWorkshopFile;
-        }
-
-        public async Task<Data.Models.Steam.SteamAssetDescription> AddOrUpdateAssetDescription(SteamApp app, SteamLanguage language, ulong classId)
-        {
-            var dbAssetDescription = await _db.SteamAssetDescriptions
-                .Where(x => x.SteamId == classId.ToString())
-                .Include(x => x.WorkshopFile)
-                .FirstOrDefaultAsync();
-
-            if (dbAssetDescription != null)
-            {
-                return dbAssetDescription;
-            }
-
-            var steamWebInterfaceFactory = new SteamWebInterfaceFactory(_cfg.ApplicationKey);
-            var steamEconomy = steamWebInterfaceFactory.CreateSteamWebInterface<SteamEconomy>();
-            var response = await steamEconomy.GetAssetClassInfoAsync(
-                UInt32.Parse(app.SteamId), new List<ulong>() { classId }, language.SteamId
-            );
-            if (response?.Data?.Success != true)
-            {
-                return null;
-            }
-
-            var assetDescription = response.Data.AssetClasses.FirstOrDefault(x => x.ClassId == classId);
-            if (assetDescription == null)
-            {
-                return null;
-            }
-
-            var tags = new Dictionary<string, string>();
-            var workshopFile = (SteamAssetWorkshopFile)null;
-            var workshopFileId = (string)null;
-            var viewWorkshopAction = assetDescription?.Actions?.FirstOrDefault(x => x.Name == SteamConstants.SteamActionViewWorkshopItem);
-            if (viewWorkshopAction != null)
-            {
-                var workshopFileIdGroups = Regex.Match(viewWorkshopAction.Link, SteamConstants.SteamActionViewWorkshopItemRegex).Groups;
-                workshopFileId = (workshopFileIdGroups.Count > 1) ? workshopFileIdGroups[1].Value : "0";
-                workshopFile = await AddOrUpdateAssetWorkshopFile(app, workshopFileId);
-            }
-
-            dbAssetDescription = new Data.Models.Steam.SteamAssetDescription()
-            {
-                SteamId = assetDescription.ClassId.ToString(),
-                AppId = app.Id,
-                Name = assetDescription.MarketName,
-                BackgroundColour = assetDescription.BackgroundColor.SteamColourToHexString(),
-                ForegroundColour = assetDescription.NameColor.SteamColourToHexString(),
-                IconUrl = new SteamEconomyImageBlobRequest(assetDescription.IconUrl),
-                IconLargeUrl = new SteamEconomyImageBlobRequest(assetDescription.IconUrlLarge ?? assetDescription.IconUrl),
-                WorkshopFile = workshopFile,
-                Tags = new Data.Types.PersistableStringDictionary(tags)
-            };
-
-            _db.SteamAssetDescriptions.Add(dbAssetDescription);
-            _db.SaveChanges();
-            return dbAssetDescription;
-        }
-
-        public async Task<Data.Models.Steam.SteamAssetDescription> AddOrUpdateAssetDescription(SteamApp app, Steam.Shared.Community.Models.SteamAssetDescription assetDescription)
-        {
-            var dbAssetDescription = await _db.SteamAssetDescriptions
-                .Where(x => x.SteamId == assetDescription.ClassId)
-                .Include(x => x.WorkshopFile)
-                .FirstOrDefaultAsync();
-
-            if (dbAssetDescription != null)
-            {
-                return dbAssetDescription;
-            }
-
-            var tags = new Dictionary<string, string>();
-            var workshopFile = (SteamAssetWorkshopFile)null;
-            var workshopFileId = (string)null;
-            var viewWorkshopAction = assetDescription?.Actions?.FirstOrDefault(x => x.Name == SteamConstants.SteamActionViewWorkshopItem);
-            if (viewWorkshopAction != null)
-            {
-                var workshopFileIdGroups = Regex.Match(viewWorkshopAction.Link, SteamConstants.SteamActionViewWorkshopItemRegex).Groups;
-                workshopFileId = (workshopFileIdGroups.Count > 1) ? workshopFileIdGroups[1].Value : "0";
-                workshopFile = await AddOrUpdateAssetWorkshopFile(app, workshopFileId);
-            }
-
-            dbAssetDescription = new Data.Models.Steam.SteamAssetDescription()
-            {
-                SteamId = assetDescription.ClassId.ToString(),
-                AppId = app.Id,
-                Name = assetDescription.MarketName,
-                BackgroundColour = assetDescription.BackgroundColor.SteamColourToHexString(),
-                ForegroundColour = assetDescription.NameColor.SteamColourToHexString(),
-                IconUrl = new SteamEconomyImageBlobRequest(assetDescription.IconUrl),
-                IconLargeUrl = new SteamEconomyImageBlobRequest(assetDescription.IconUrlLarge ?? assetDescription.IconUrl),
-                WorkshopFile = workshopFile,
-                Tags = new Data.Types.PersistableStringDictionary(tags)
-            };
-
-            _db.SteamAssetDescriptions.Add(dbAssetDescription);
-            _db.SaveChanges();
-            return dbAssetDescription;
-        }
-
-        public async Task<SteamStoreItem> AddOrUpdateAppStoreItem(SteamApp app, SteamCurrency currency, SteamLanguage language, AssetModel asset, DateTimeOffset timeChecked)
-        {
-            var dbItem = await _db.SteamStoreItems
-                .Include(x => x.Description)
-                .Where(x => x.AppId == app.Id)
-                .FirstOrDefaultAsync(x => x.SteamId == asset.Name);
-
-            if (dbItem != null)
-            {
-                // Update prices
-                // TODO: Move this to a seperate job (to avoid spam?)
-                //if (asset.Prices != null)
-                //{
-                //    dbItem.Prices = new PersistablePriceDictionary(GetPriceTable(asset.Prices));
-                //    dbItem.Price = dbItem.Prices.FirstOrDefault(x => x.Key == currency.Name).Value;
-                //}
-                return dbItem;
-            }
-
-            var assetDescription = await AddOrUpdateAssetDescription(app, language, asset.ClassId);
-            if (assetDescription == null)
-            {
-                return null;
-            }
-
-            if (assetDescription?.WorkshopFile != null)
-            {
-                assetDescription.WorkshopFile.AcceptedOn = timeChecked;
-            }
-
-            var prices = GetPriceTable(asset.Prices);
-            app.StoreItems.Add(dbItem = new SteamStoreItem()
-            {
-                SteamId = asset.Name,
-                AppId = app.Id,
-                Description = assetDescription,
-                Prices = new PersistablePriceDictionary(prices),
-                Price = prices.FirstOrDefault(x => x.Key == currency.Name).Value
-            });
-
-            return dbItem;
-        }
-
-        public IDictionary<string, long> GetPriceTable(AssetPricesModel prices)
-        {
-            return prices.GetType()
-                .GetProperties(BindingFlags.Instance | BindingFlags.Public)
-                .ToDictionary(
-                    k => k.Name,
-                    prop => (long)((uint)prop.GetValue(prices, null))
-                );
-        }
-
-        public async Task<SteamMarketItem> UpdateSteamMarketItemOrders(SteamMarketItem item, Guid currencyId, SteamMarketItemOrdersHistogramJsonResponse histogram)
-        {
-            if (item == null || histogram?.Success != true)
-            {
-                return item;
-            }
-
-            // Lazy-load buy/sell order history if missing, required for recalculation
-            if (item.BuyOrders?.Any() != true || item.SellOrders?.Any() != true)
-            {
-                item = await _db.SteamMarketItems
-                    .Include(x => x.BuyOrders)
-                    .Include(x => x.SellOrders)
-                    .SingleOrDefaultAsync(x => x.Id == item.Id);
-            }
-
-            item.LastCheckedOrdersOn = DateTimeOffset.Now;
-            item.CurrencyId = currencyId;
-            item.RecalculateOrders(
-                ParseSteamMarketItemOrdersFromGraph<SteamMarketItemBuyOrder>(histogram.BuyOrderGraph),
-                SteamEconomyHelper.GetQuantityValueAsInt(histogram.BuyOrderCount),
-                ParseSteamMarketItemOrdersFromGraph<SteamMarketItemSellOrder>(histogram.SellOrderGraph),
-                SteamEconomyHelper.GetQuantityValueAsInt(histogram.SellOrderCount)
-            );
-
-            return item;
-        }
-
-        public async Task<SteamMarketItem> UpdateSteamMarketItemSalesHistory(SteamMarketItem item, Guid currencyId, SteamMarketPriceHistoryJsonResponse sales)
-        {
-            if (item == null || sales?.Success != true)
-            {
-                return item;
-            }
-
-            // Lazy-load sales history if missing, required for recalculation
-            if (item.SalesHistory?.Any() != true || item.Activity?.Any() != true)
-            {
-                item = await _db.SteamMarketItems
-                    .Include(x => x.SalesHistory)
-                    .Include(x => x.Activity)
-                    .SingleOrDefaultAsync(x => x.Id == item.Id);
-            }
-
-            item.LastCheckedSalesOn = DateTimeOffset.Now;
-            item.CurrencyId = currencyId;
-            item.RecalculateSales(
-                ParseSteamMarketItemSalesFromGraph(sales.Prices)
-            );
-
-            return item;
-        }
-
-        private T[] ParseSteamMarketItemOrdersFromGraph<T>(string[][] orderGraph)
-            where T : Data.Models.Steam.SteamMarketItemOrder, new()
-        {
-            var orders = new List<T>();
-            if (orderGraph == null)
-            {
-                return orders.ToArray();
-            }
-
-            var totalQuantity = 0;
-            for (int i = 0; i < orderGraph.Length; i++)
-            {
-                var price = SteamEconomyHelper.GetPriceValueAsInt(orderGraph[i][0]);
-                var quantity = (SteamEconomyHelper.GetQuantityValueAsInt(orderGraph[i][1]) - totalQuantity);
-                orders.Add(new T()
-                {
-                    Price = price,
-                    Quantity = quantity,
-                });
-                totalQuantity += quantity;
-            }
-
-            return orders.ToArray();
-        }
-
-        private SteamMarketItemSale[] ParseSteamMarketItemSalesFromGraph(string[][] salesGraph)
-        {
-            var sales = new List<SteamMarketItemSale>();
-            if (salesGraph == null)
-            {
-                return sales.ToArray();
-            }
-
-            var totalQuantity = 0;
-            for (int i = 0; i < salesGraph.Length; i++)
-            {
-                var timeStamp = DateTime.ParseExact(salesGraph[i][0], "MMM dd yyyy HH: z", CultureInfo.InvariantCulture, DateTimeStyles.AssumeUniversal);
-                var price = SteamEconomyHelper.GetPriceValueAsInt(salesGraph[i][1]);
-                var quantity = SteamEconomyHelper.GetQuantityValueAsInt(salesGraph[i][2]);
-                sales.Add(new SteamMarketItemSale()
-                {
-                    Timestamp = timeStamp,
-                    Price = price,
-                    Quantity = quantity,
-                });
-                totalQuantity += quantity;
-            }
-
-            return sales.ToArray();
-        }
-
-        ///
-        /// UPDATE BELOW...
-        ///
-
-        public async Task<IEnumerable<SteamMarketItem>> FindOrAddSteamMarketItems(IEnumerable<SteamMarketSearchItem> items, SteamCurrency currency)
-        {
-            var dbItems = new List<SteamMarketItem>();
-            foreach (var item in items)
-            {
-                dbItems.Add(await FindOrAddSteamMarketItem(item, currency));
-            }
-            return dbItems;
-        }
-
-        public async Task<SteamMarketItem> FindOrAddSteamMarketItem(SteamMarketSearchItem item, SteamCurrency currency)
-        {
-            if (String.IsNullOrEmpty(item?.AssetDescription.AppId))
-            {
-                return null;
-            }
-
-            var dbApp = _db.SteamApps.FirstOrDefault(x => x.SteamId == item.AssetDescription.AppId);
-            if (dbApp == null)
-            {
-                return null;
-            }
-
-            var dbItem = _db.SteamMarketItems
-                .Include(x => x.App)
-                .Include(x => x.Currency)
-                .Include(x => x.Description)
-                .FirstOrDefault(x => x.Description != null && x.Description.SteamId == item.AssetDescription.ClassId);
-
-            if (dbItem != null)
-            {
-                return dbItem;
-            }
-
-            var assetDescription = await AddOrUpdateAssetDescription(dbApp, item.AssetDescription);
-            if (assetDescription == null)
-            {
-                return null;
-            }
-
-            dbApp.MarketItems.Add(dbItem = new SteamMarketItem()
-            {
-                App = dbApp,
-                AppId = dbApp.Id,
-                Description = assetDescription,
-                DescriptionId = assetDescription.Id,
-                Currency = currency,
-                CurrencyId = currency.Id,
-                Supply = item.SellListings,
-                BuyNowPrice = item.SellPrice
-            });
-
-            return dbItem;
-        }
-
-        public SteamMarketItem UpdateMarketItemNameId(SteamMarketItem item, string itemNameId)
-        {
-            if (!String.IsNullOrEmpty(itemNameId))
-            {
-                item.SteamId = itemNameId;
-                _db.SaveChanges();
-            }
-
-            return item;
-        }
-    }
-}
+﻿using Microsoft.EntityFrameworkCore;
+using Microsoft.Extensions.Configuration;
+using SCMM.Steam.Client;
+using SCMM.Steam.Shared;
+using SCMM.Steam.Shared.Community.Models;
+using SCMM.Steam.Shared.Community.Requests.Blob;
+using SCMM.Steam.Shared.Community.Requests.Html;
+using SCMM.Steam.Shared.Community.Requests.Json;
+using SCMM.Steam.Shared.Community.Responses.Json;
+using SCMM.Web.Server.Data;
+using SCMM.Web.Server.Data.Models.Steam;
+using SCMM.Web.Server.Data.Types;
+using SCMM.Web.Server.Extensions;
+using SCMM.Web.Shared.Domain.DTOs.InventoryItems;
+using SCMM.Web.Shared;
+using Steam.Models;
+using Steam.Models.SteamEconomy;
+using SteamWebAPI2.Interfaces;
+using SteamWebAPI2.Utilities;
+using System;
+using System.Collections.Generic;
+using System.Globalization;
+using System.Linq;
+using System.Reflection;
+using System.Text.RegularExpressions;
+using System.Threading.Tasks;
+
+namespace SCMM.Web.Server.Services
+{
+    public class SteamService
+    {
+        private readonly TimeSpan DefaultCachePeriod = TimeSpan.FromHours(6);
+
+        private readonly ScmmDbContext _db;
+        private readonly SteamConfiguration _cfg;
+        private readonly SteamCommunityClient _communityClient;
+        private readonly SteamCurrencyService _currencyService;
+        private readonly SteamLanguageService _languageService;
+
+        public SteamService(ScmmDbContext db, IConfiguration cfg, SteamCommunityClient communityClient, SteamCurrencyService currencyService, SteamLanguageService languageService)
+        {
+            _db = db;
+            _cfg = cfg?.GetSteamConfiguration();
+            _communityClient = communityClient;
+            _currencyService = currencyService;
+            _languageService = languageService;
+        }
+
+        public async Task<byte[]> GetImage(string url)
+        {
+            return await _communityClient.GetImage(new SteamBlobRequest(url));
+        }
+
+        public DateTimeOffset? GetStoreNextUpdateExpectedOn()
+        {
+            var lastItemAcceptedOn = _db.SteamAssetWorkshopFiles
+                .Where(x => x.AcceptedOn != null)
+                .GroupBy(x => 1)
+                .Select(x => x.Max(y => y.AcceptedOn))
+                .FirstOrDefault()?.UtcDateTime;
+            if (lastItemAcceptedOn == null)
+            {
+                return null;
+            }
+
+            // Store normally updates every thursday or friday around 9pm (UTC time)
+            var nextStoreUpdateUtc = (lastItemAcceptedOn.Value.Date + new TimeSpan(21, 0, 0));
+            do
+            {
+                nextStoreUpdateUtc = nextStoreUpdateUtc.AddDays(1);
+            } while (nextStoreUpdateUtc.DayOfWeek != DayOfWeek.Thursday);
+
+            // If the expected store date is still in the past, assume it is a day late
+            // NOTE: Has a tolerance of 3hrs from the expected time
+            while ((nextStoreUpdateUtc + TimeSpan.FromHours(3)) <= DateTime.UtcNow)
+            {
+                nextStoreUpdateUtc = nextStoreUpdateUtc.AddDays(1);
+            }
+
+            return new DateTimeOffset(nextStoreUpdateUtc, TimeZoneInfo.Utc.BaseUtcOffset);
+        }
+
+        public async Task<ProfileInventoryTotalsDTO> GetProfileInventoryTotal(string steamId, string currencyName)
+        {
+            var currency = _currencyService.GetByNameOrDefault(currencyName);
+
+            // Load the profile
+            var inventory = _db.SteamProfiles
+                .Where(x => x.SteamId == steamId || x.ProfileId == steamId)
+                .Select(x => new
+                {
+                    Profile = x,
+                    TotalItems = x.InventoryItems.Count,
+                    LastUpdatedOn = x.LastUpdatedInventoryOn
+                })
+                .FirstOrDefault();
+
+            // If the profile inventory hasn't been loaded before or it is older than the cache period, fetch it now
+            var profile = inventory?.Profile;
+            if (profile == null || inventory?.TotalItems == 0 || inventory?.LastUpdatedOn < DateTime.Now.Subtract(DefaultCachePeriod))
+            {
+                // Load the profile and force an inventory sync
+                profile = await AddOrUpdateSteamProfile(steamId, fetchLatest: true);
+                profile = await FetchProfileInventory(steamId);
+            }
+
+            // Load the profile inventory
+            var profileInventoryItems = _db.SteamProfileInventoryItems
+                .Where(x => x.Profile.SteamId == steamId || x.Profile.ProfileId == steamId)
+                // TODO: Use MarketItem or StoreItem for value calculation
+                .Where(x => x.Description.MarketItem != null)
+                .Select(x => new
+                {
+                    Quantity = x.Quantity,
+                    BuyPrice = x.BuyPrice,
+                    ExchangeRateMultiplier = (x.Currency != null ? x.Currency.ExchangeRateMultiplier : 0),
+                    MarketItemLast1hrValue = x.Description.MarketItem.Last1hrValue,
+                    MarketItemLast24hrValue = x.Description.MarketItem.Last24hrValue,
+                    MarketItemResellPrice = x.Description.MarketItem.ResellPrice,
+                    MarketItemResellTax = x.Description.MarketItem.ResellTax,
+                    MarketItemExchangeRateMultiplier = (x.Description.MarketItem.Currency != null ? x.Description.MarketItem.Currency.ExchangeRateMultiplier : 0)
+                })
+                .ToList();
+
+            if (!profileInventoryItems.Any())
+            {
+                return null;
+            }
+
+            var profileInventory = new
+            {
+                TotalItems = profileInventoryItems
+                    .Sum(x => x.Quantity),
+                TotalInvested = profileInventoryItems
+                    .Where(x => x.BuyPrice != null && x.BuyPrice != 0 && x.ExchangeRateMultiplier != 0)
+                    .Sum(x => (x.BuyPrice / x.ExchangeRateMultiplier) * x.Quantity),
+                TotalMarketValueLast1hr = profileInventoryItems
+                    .Where(x => x.MarketItemLast1hrValue != 0 && x.MarketItemExchangeRateMultiplier != 0)
+                    .Sum(x => (x.MarketItemLast1hrValue / x.MarketItemExchangeRateMultiplier) * x.Quantity),
+                TotalMarketValueLast24hr = profileInventoryItems
+                    .Where(x => x.MarketItemLast24hrValue != 0 && x.MarketItemExchangeRateMultiplier != 0)
+                    .Sum(x => (x.MarketItemLast24hrValue / x.MarketItemExchangeRateMultiplier) * x.Quantity),
+                TotalResellValue = profileInventoryItems
+                    .Where(x => x.MarketItemResellPrice != 0 && x.MarketItemExchangeRateMultiplier != 0)
+                    .Sum(x => (x.MarketItemResellPrice / x.MarketItemExchangeRateMultiplier) * x.Quantity),
+                TotalResellTax = profileInventoryItems
+                    .Where(x => x.MarketItemResellTax != 0 && x.MarketItemExchangeRateMultiplier != 0)
+                    .Sum(x => (x.MarketItemResellTax / x.MarketItemExchangeRateMultiplier) * x.Quantity)
+            };
+
+            return new ProfileInventoryTotalsDTO()
+            {
+                TotalItems = profileInventory.TotalItems,
+                TotalInvested = currency.CalculateExchange(profileInventory.TotalInvested ?? 0),
+                TotalMarketValue = currency.CalculateExchange(profileInventory.TotalMarketValueLast1hr),
+                TotalMarket24hrMovement = currency.CalculateExchange(profileInventory.TotalMarketValueLast1hr - profileInventory.TotalMarketValueLast24hr),
+                TotalResellValue = currency.CalculateExchange(profileInventory.TotalResellValue),
+                TotalResellTax = currency.CalculateExchange(profileInventory.TotalResellTax),
+                TotalResellProfit = (
+                    currency.CalculateExchange(profileInventory.TotalResellValue - profileInventory.TotalResellTax) - currency.CalculateExchange(profileInventory.TotalInvested ?? 0)
+                )
+            };
+        }
+
+        public async Task<SteamProfile> AddOrUpdateSteamProfile(string steamId, bool fetchLatest = false)
+        {
+            if (string.IsNullOrEmpty(steamId))
+            {
+                return null;
+            }
+
+            var profile = await _db.SteamProfiles.FirstOrDefaultAsync(
+                x => x.SteamId == steamId || x.ProfileId == steamId
+            );
+            if (profile != null && !fetchLatest)
+            {
+                // Nothing to update
+                return profile;
+            }
+
+            // Is this a int64 steam id?
+            if (Int64.TryParse(steamId, out _))
+            {
+                var steamWebInterfaceFactory = new SteamWebInterfaceFactory(_cfg.ApplicationKey);
+                var steamUser = steamWebInterfaceFactory.CreateSteamWebInterface<SteamUser>();
+                var response = await steamUser.GetPlayerSummaryAsync(UInt64.Parse(steamId));
+                if (response?.Data == null)
+                {
+                    return null;
+                }
+
+                var profileId = response.Data.ProfileUrl;
+                if (!String.IsNullOrEmpty(profileId))
+                {
+                    profileId = (Regex.Match(profileId, SteamConstants.SteamProfileIdRegex).Groups.OfType<Capture>().LastOrDefault()?.Value ?? profileId);
+                }
+                if (String.IsNullOrEmpty(profileId))
+                {
+                    profileId = (Regex.Match(profileId, SteamConstants.SteamProfileIdRegex).Groups.OfType<Capture>().LastOrDefault()?.Value ?? profileId);
+                }
+
+                profile = profile ?? new SteamProfile()
+                {
+                    SteamId = steamId,
+                    ProfileId = profileId
+                };
+
+                profile.Name = response.Data.Nickname?.Trim();
+                profile.AvatarUrl = response.Data.AvatarMediumUrl;
+                profile.AvatarLargeUrl = response.Data.AvatarFullUrl;
+                profile.Country = response.Data.CountryCode;
+            }
+
+            // Else, it is probably a custom named profile or profile page url...
+            else
+            {
+                var profileId = steamId;
+                if (Regex.IsMatch(steamId, SteamConstants.SteamProfileIdRegex))
+                {
+                    profileId = (Regex.Match(profileId, SteamConstants.SteamProfileIdRegex).Groups.OfType<Capture>().LastOrDefault()?.Value ?? profileId);
+                }
+
+                var response = await _communityClient.GetProfile(new SteamProfilePageRequest()
+                {
+                    ProfileId = profileId,
+                    Xml = true
+                });
+                if (response == null)
+                {
+                    return null;
+                }
+
+                profile = profile ?? new SteamProfile()
+                {
+                    SteamId = response.SteamID64.ToString(),
+                    ProfileId = profileId
+                };
+
+                profile.Name = response.SteamID?.Trim();
+                profile.AvatarUrl = response.AvatarMedium;
+                profile.AvatarLargeUrl = response.AvatarFull;
+                profile.Country = response.Location;
+            }
+
+            if (profile.Id == Guid.Empty)
+            {
+                _db.SteamProfiles.Add(profile);
+            }
+
+            _db.SaveChanges();
+            return profile;
+        }
+
+        public async Task<SteamProfile> FetchProfileInventory(string steamId)
+        {
+            var profile = await _db.SteamProfiles
+                .Include(x => x.InventoryItems).ThenInclude(x => x.App)
+                .Include(x => x.InventoryItems).ThenInclude(x => x.Description)
+                .Include(x => x.InventoryItems).ThenInclude(x => x.Currency)
+                .FirstOrDefaultAsync(x => x.SteamId == steamId || x.ProfileId == steamId);
+            if (profile == null)
+            {
+                profile = await AddOrUpdateSteamProfile(steamId);
+                if (profile == null)
+                {
+                    return null;
+                }
+            }
+
+            var language = _db.SteamLanguages
+                .FirstOrDefault(x => x.IsDefault);
+            if (language == null)
+            {
+                return null;
+            }
+
+            var apps = _db.SteamApps.ToList();
+            if (!apps.Any())
+            {
+                return profile;
+            }
+
+            foreach (var app in apps)
+            {
+                // Fetch assets
+                var inventory = await _communityClient.GetInventoryPaginated(new SteamInventoryPaginatedJsonRequest()
+                {
+                    AppId = app.SteamId,
+                    SteamId = profile.SteamId,
+                    Start = 1,
+                    Count = SteamInventoryPaginatedJsonRequest.MaxPageSize,
+                    NoRender = true
+                });
+                if (inventory?.Success != true)
+                {
+                    // Inventory is probably private
+                    continue;
+                }
+                if (inventory?.Assets?.Any() != true)
+                {
+                    // Inventory doesn't have any items for this app
+                    continue;
+                }
+
+                // Add assets
+                var missingAssets = inventory.Assets
+                    .Where(x => !profile.InventoryItems.Any(y => y.SteamId == x.AssetId))
+                    .ToList();
+                foreach (var asset in missingAssets)
+                {
+                    var assetDescription = await AddOrUpdateAssetDescription(app, language, UInt64.Parse(asset.ClassId));
+                    if (assetDescription == null)
+                    {
+                        continue;
+                    }
+                    var inventoryItem = new SteamProfileInventoryItem()
+                    {
+                        SteamId = asset.AssetId,
+                        Profile = profile,
+                        ProfileId = profile.Id,
+                        App = app,
+                        AppId = app.Id,
+                        Description = assetDescription,
+                        DescriptionId = assetDescription.Id,
+                        Quantity = asset.Amount
+                    };
+
+                    profile.InventoryItems.Add(inventoryItem);
+                }
+
+                // Update assets
+                foreach (var asset in inventory.Assets)
+                {
+                    var existingAsset = profile.InventoryItems.FirstOrDefault(x => x.SteamId == asset.AssetId);
+                    if (existingAsset != null)
+                    {
+                        existingAsset.Quantity = asset.Amount;
+                    }
+                }
+
+                // Remove assets
+                var removedAssets = profile.InventoryItems
+                    .Where(x => !inventory.Assets.Any(y => y.AssetId == x.SteamId))
+                    .ToList();
+                foreach (var asset in removedAssets)
+                {
+                    profile.InventoryItems.Remove(asset);
+                }
+
+                profile.LastUpdatedInventoryOn = DateTimeOffset.Now;
+                _db.SaveChanges();
+            }
+
+            return profile;
+        }
+
+        public Data.Models.Steam.SteamAssetFilter AddOrUpdateAppAssetFilter(SteamApp app, Steam.Shared.Community.Models.SteamAssetFilter filter)
+        {
+            var existingFilter = app.Filters.FirstOrDefault(x => x.SteamId == filter.Name);
+            if (existingFilter != null)
+            {
+                // Nothing to update
+                return existingFilter;
+            }
+
+            var newFilter = new Data.Models.Steam.SteamAssetFilter()
+            {
+                SteamId = filter.Name,
+                Name = filter.Localized_Name,
+                Options = new Data.Types.PersistableStringDictionary(
+                    filter.Tags.ToDictionary(
+                        x => x.Key,
+                        x => x.Value.Localized_Name
+                    )
+                )
+            };
+
+            app.Filters.Add(newFilter);
+            _db.SaveChanges();
+            return newFilter;
+        }
+
+        public Data.Models.Steam.SteamAssetDescription UpdateAssetDescription(Data.Models.Steam.SteamAssetDescription assetDescription, AssetClassInfoModel assetClass)
+        {
+            // Update tags
+            if (assetClass.Tags != null)
+            {
+                foreach (var tag in assetClass.Tags)
+                {
+                    if (!assetDescription.Tags.ContainsKey(tag.Category))
+                    {
+                        assetDescription.Tags[tag.Category] = tag.Name;
+                    }
+                }
+            }
+
+            return assetDescription;
+        }
+
+        public async Task<Data.Models.Steam.SteamAssetDescription> UpdateAssetDescription(Data.Models.Steam.SteamAssetDescription assetDescription, PublishedFileDetailsModel publishedFile, bool updateSubscriptionGraph = false)
+        {
+            // Update workshop tags
+            if (publishedFile.Tags != null)
+            {
+                foreach (var tag in publishedFile.Tags.Where(x => !SteamConstants.SteamIgnoredWorkshopTags.Any(y => x == y)))
+                {
+                    var tagTrimmed = tag.Replace(" ", String.Empty).Trim();
+                    var tagKey = $"{SteamConstants.SteamAssetTagWorkshop}.{Char.ToLowerInvariant(tagTrimmed[0]) + tagTrimmed.Substring(1)}";
+                    if (!assetDescription.Tags.ContainsKey(tagKey))
+                    {
+                        assetDescription.Tags[tagKey] = tag;
+                    }
+                }
+            }
+
+            // Update workshop statistics
+            var workshopFile = assetDescription.WorkshopFile;
+            if (workshopFile != null)
+            {
+                if (publishedFile.TimeCreated > DateTime.MinValue)
+                {
+                    workshopFile.CreatedOn = publishedFile.TimeCreated;
+                }
+                if (publishedFile.TimeUpdated > DateTime.MinValue)
+                {
+                    workshopFile.UpdatedOn = publishedFile.TimeUpdated;
+                }
+                if (workshopFile.AcceptedOn > DateTimeOffset.MinValue)
+                {
+                    if (!assetDescription.Tags.ContainsKey(SteamConstants.SteamAssetTagAcceptedYear))
+                    {
+                        if (workshopFile.AcceptedOn.HasValue)
+                        {
+                            var culture = CultureInfo.InvariantCulture;
+                            var acceptedOn = workshopFile.AcceptedOn.Value.UtcDateTime;
+                            int acceptedOnWeek = culture.Calendar.GetWeekOfYear(acceptedOn, CalendarWeekRule.FirstFourDayWeek, DayOfWeek.Sunday);
+                            assetDescription.Tags[SteamConstants.SteamAssetTagAcceptedYear] = acceptedOn.ToString("yyyy");
+                            assetDescription.Tags[SteamConstants.SteamAssetTagAcceptedWeek] = $"Week {acceptedOnWeek}";
+                        }
+                    }
+                }
+
+                workshopFile.Subscriptions = (int)Math.Max(publishedFile.LifetimeSubscriptions, publishedFile.Subscriptions);
+                if (updateSubscriptionGraph)
+                {
+                    var utcDate = DateTime.UtcNow.Date;
+                    var maxSubscriptions = workshopFile.Subscriptions;
+                    if (workshopFile.SubscriptionsGraph.ContainsKey(utcDate))
+                    {
+                        maxSubscriptions = (int)Math.Max(maxSubscriptions, workshopFile.SubscriptionsGraph[utcDate]);
+                    }
+                    workshopFile.SubscriptionsGraph[utcDate] = maxSubscriptions;
+                    workshopFile.SubscriptionsGraph = new Data.Types.PersistableDailyGraphDataSet(
+                        workshopFile.SubscriptionsGraph
+                    );
+                }
+
+                workshopFile.Favourited = (int)Math.Max(publishedFile.LifetimeFavorited, publishedFile.Favorited);
+                workshopFile.Views = (int)publishedFile.Views;
+                workshopFile.LastCheckedOn = DateTimeOffset.Now;
+
+                if (workshopFile.CreatorId == null)
+                {
+                    workshopFile.Creator = await AddOrUpdateSteamProfile(publishedFile.Creator.ToString());
+                    if (workshopFile.Creator != null)
+                    {
+                        if (!assetDescription.Tags.ContainsKey(SteamConstants.SteamAssetTagCreator))
+                        {
+                            assetDescription.Tags[SteamConstants.SteamAssetTagCreator] = workshopFile.Creator.Name;
+                        }
+                    }
+                }
+            }
+
+            return assetDescription;
+        }
+
+        public SteamStoreItemItemStore UpdateStoreItemIndex(SteamStoreItemItemStore storeItem, int storeIndex)
+        {
+            var utcDateTime = (DateTime.UtcNow.Date + TimeSpan.FromHours(DateTime.UtcNow.TimeOfDay.Hours));
+            storeItem.Index = storeIndex;
+            storeItem.IndexGraph[utcDateTime] = storeIndex;
+            storeItem.IndexGraph = new Data.Types.PersistableHourlyGraphDataSet(
+                storeItem.IndexGraph
+            );
+
+            return storeItem;
+        }
+
+        ///
+        /// UPDATE BELOW...
+        ///
+
+        public async Task<SteamAssetWorkshopFile> AddOrUpdateAssetWorkshopFile(SteamApp app, string fileId)
+        {
+            var dbWorkshopFile = await _db.SteamAssetWorkshopFiles
+                .Where(x => x.SteamId == fileId)
+                .FirstOrDefaultAsync();
+
+            if (dbWorkshopFile != null)
+            {
+                return dbWorkshopFile;
+            }
+
+            dbWorkshopFile = new SteamAssetWorkshopFile()
+            {
+                SteamId = fileId,
+                AppId = app.Id
+            };
+
+            _db.SteamAssetWorkshopFiles.Add(dbWorkshopFile);
+            _db.SaveChanges();
+            return dbWorkshopFile;
+        }
+
+        public async Task<Data.Models.Steam.SteamAssetDescription> AddOrUpdateAssetDescription(SteamApp app, SteamLanguage language, ulong classId)
+        {
+            var dbAssetDescription = await _db.SteamAssetDescriptions
+                .Where(x => x.SteamId == classId.ToString())
+                .Include(x => x.WorkshopFile)
+                .FirstOrDefaultAsync();
+
+            if (dbAssetDescription != null)
+            {
+                return dbAssetDescription;
+            }
+
+            var steamWebInterfaceFactory = new SteamWebInterfaceFactory(_cfg.ApplicationKey);
+            var steamEconomy = steamWebInterfaceFactory.CreateSteamWebInterface<SteamEconomy>();
+            var response = await steamEconomy.GetAssetClassInfoAsync(
+                UInt32.Parse(app.SteamId), new List<ulong>() { classId }, language.SteamId
+            );
+            if (response?.Data?.Success != true)
+            {
+                return null;
+            }
+
+            var assetDescription = response.Data.AssetClasses.FirstOrDefault(x => x.ClassId == classId);
+            if (assetDescription == null)
+            {
+                return null;
+            }
+
+            var tags = new Dictionary<string, string>();
+            var workshopFile = (SteamAssetWorkshopFile)null;
+            var workshopFileId = (string)null;
+            var viewWorkshopAction = assetDescription?.Actions?.FirstOrDefault(x => x.Name == SteamConstants.SteamActionViewWorkshopItem);
+            if (viewWorkshopAction != null)
+            {
+                var workshopFileIdGroups = Regex.Match(viewWorkshopAction.Link, SteamConstants.SteamActionViewWorkshopItemRegex).Groups;
+                workshopFileId = (workshopFileIdGroups.Count > 1) ? workshopFileIdGroups[1].Value : "0";
+                workshopFile = await AddOrUpdateAssetWorkshopFile(app, workshopFileId);
+            }
+
+            dbAssetDescription = new Data.Models.Steam.SteamAssetDescription()
+            {
+                SteamId = assetDescription.ClassId.ToString(),
+                AppId = app.Id,
+                Name = assetDescription.MarketName,
+                BackgroundColour = assetDescription.BackgroundColor.SteamColourToHexString(),
+                ForegroundColour = assetDescription.NameColor.SteamColourToHexString(),
+                IconUrl = new SteamEconomyImageBlobRequest(assetDescription.IconUrl),
+                IconLargeUrl = new SteamEconomyImageBlobRequest(assetDescription.IconUrlLarge ?? assetDescription.IconUrl),
+                WorkshopFile = workshopFile,
+                Tags = new Data.Types.PersistableStringDictionary(tags)
+            };
+
+            _db.SteamAssetDescriptions.Add(dbAssetDescription);
+            _db.SaveChanges();
+            return dbAssetDescription;
+        }
+
+        public async Task<Data.Models.Steam.SteamAssetDescription> AddOrUpdateAssetDescription(SteamApp app, Steam.Shared.Community.Models.SteamAssetDescription assetDescription)
+        {
+            var dbAssetDescription = await _db.SteamAssetDescriptions
+                .Where(x => x.SteamId == assetDescription.ClassId)
+                .Include(x => x.WorkshopFile)
+                .FirstOrDefaultAsync();
+
+            if (dbAssetDescription != null)
+            {
+                return dbAssetDescription;
+            }
+
+            var tags = new Dictionary<string, string>();
+            var workshopFile = (SteamAssetWorkshopFile)null;
+            var workshopFileId = (string)null;
+            var viewWorkshopAction = assetDescription?.Actions?.FirstOrDefault(x => x.Name == SteamConstants.SteamActionViewWorkshopItem);
+            if (viewWorkshopAction != null)
+            {
+                var workshopFileIdGroups = Regex.Match(viewWorkshopAction.Link, SteamConstants.SteamActionViewWorkshopItemRegex).Groups;
+                workshopFileId = (workshopFileIdGroups.Count > 1) ? workshopFileIdGroups[1].Value : "0";
+                workshopFile = await AddOrUpdateAssetWorkshopFile(app, workshopFileId);
+            }
+
+            dbAssetDescription = new Data.Models.Steam.SteamAssetDescription()
+            {
+                SteamId = assetDescription.ClassId.ToString(),
+                AppId = app.Id,
+                Name = assetDescription.MarketName,
+                BackgroundColour = assetDescription.BackgroundColor.SteamColourToHexString(),
+                ForegroundColour = assetDescription.NameColor.SteamColourToHexString(),
+                IconUrl = new SteamEconomyImageBlobRequest(assetDescription.IconUrl),
+                IconLargeUrl = new SteamEconomyImageBlobRequest(assetDescription.IconUrlLarge ?? assetDescription.IconUrl),
+                WorkshopFile = workshopFile,
+                Tags = new Data.Types.PersistableStringDictionary(tags)
+            };
+
+            _db.SteamAssetDescriptions.Add(dbAssetDescription);
+            _db.SaveChanges();
+            return dbAssetDescription;
+        }
+
+        public async Task<SteamStoreItem> AddOrUpdateAppStoreItem(SteamApp app, SteamCurrency currency, SteamLanguage language, AssetModel asset, DateTimeOffset timeChecked)
+        {
+            var dbItem = await _db.SteamStoreItems
+                .Include(x => x.Description)
+                .Where(x => x.AppId == app.Id)
+                .FirstOrDefaultAsync(x => x.SteamId == asset.Name);
+
+            if (dbItem != null)
+            {
+                // Update prices
+                // TODO: Move this to a seperate job (to avoid spam?)
+                //if (asset.Prices != null)
+                //{
+                //    dbItem.Prices = new PersistablePriceDictionary(GetPriceTable(asset.Prices));
+                //    dbItem.Price = dbItem.Prices.FirstOrDefault(x => x.Key == currency.Name).Value;
+                //}
+                return dbItem;
+            }
+
+            var assetDescription = await AddOrUpdateAssetDescription(app, language, asset.ClassId);
+            if (assetDescription == null)
+            {
+                return null;
+            }
+
+            if (assetDescription?.WorkshopFile != null)
+            {
+                assetDescription.WorkshopFile.AcceptedOn = timeChecked;
+            }
+
+            var prices = GetPriceTable(asset.Prices);
+            app.StoreItems.Add(dbItem = new SteamStoreItem()
+            {
+                SteamId = asset.Name,
+                AppId = app.Id,
+                Description = assetDescription,
+                Prices = new PersistablePriceDictionary(prices),
+                Price = prices.FirstOrDefault(x => x.Key == currency.Name).Value
+            });
+
+            return dbItem;
+        }
+
+        public IDictionary<string, long> GetPriceTable(AssetPricesModel prices)
+        {
+            return prices.GetType()
+                .GetProperties(BindingFlags.Instance | BindingFlags.Public)
+                .ToDictionary(
+                    k => k.Name,
+                    prop => (long)((uint)prop.GetValue(prices, null))
+                );
+        }
+
+        public async Task<SteamMarketItem> UpdateSteamMarketItemOrders(SteamMarketItem item, Guid currencyId, SteamMarketItemOrdersHistogramJsonResponse histogram)
+        {
+            if (item == null || histogram?.Success != true)
+            {
+                return item;
+            }
+
+            // Lazy-load buy/sell order history if missing, required for recalculation
+            if (item.BuyOrders?.Any() != true || item.SellOrders?.Any() != true)
+            {
+                item = await _db.SteamMarketItems
+                    .Include(x => x.BuyOrders)
+                    .Include(x => x.SellOrders)
+                    .SingleOrDefaultAsync(x => x.Id == item.Id);
+            }
+
+            item.LastCheckedOrdersOn = DateTimeOffset.Now;
+            item.CurrencyId = currencyId;
+            item.RecalculateOrders(
+                ParseSteamMarketItemOrdersFromGraph<SteamMarketItemBuyOrder>(histogram.BuyOrderGraph),
+                SteamEconomyHelper.GetQuantityValueAsInt(histogram.BuyOrderCount),
+                ParseSteamMarketItemOrdersFromGraph<SteamMarketItemSellOrder>(histogram.SellOrderGraph),
+                SteamEconomyHelper.GetQuantityValueAsInt(histogram.SellOrderCount)
+            );
+
+            return item;
+        }
+
+        public async Task<SteamMarketItem> UpdateSteamMarketItemSalesHistory(SteamMarketItem item, Guid currencyId, SteamMarketPriceHistoryJsonResponse sales)
+        {
+            if (item == null || sales?.Success != true)
+            {
+                return item;
+            }
+
+            // Lazy-load sales history if missing, required for recalculation
+            if (item.SalesHistory?.Any() != true || item.Activity?.Any() != true)
+            {
+                item = await _db.SteamMarketItems
+                    .Include(x => x.SalesHistory)
+                    .Include(x => x.Activity)
+                    .SingleOrDefaultAsync(x => x.Id == item.Id);
+            }
+
+            item.LastCheckedSalesOn = DateTimeOffset.Now;
+            item.CurrencyId = currencyId;
+            item.RecalculateSales(
+                ParseSteamMarketItemSalesFromGraph(sales.Prices)
+            );
+
+            return item;
+        }
+
+        private T[] ParseSteamMarketItemOrdersFromGraph<T>(string[][] orderGraph)
+            where T : Data.Models.Steam.SteamMarketItemOrder, new()
+        {
+            var orders = new List<T>();
+            if (orderGraph == null)
+            {
+                return orders.ToArray();
+            }
+
+            var totalQuantity = 0;
+            for (int i = 0; i < orderGraph.Length; i++)
+            {
+                var price = SteamEconomyHelper.GetPriceValueAsInt(orderGraph[i][0]);
+                var quantity = (SteamEconomyHelper.GetQuantityValueAsInt(orderGraph[i][1]) - totalQuantity);
+                orders.Add(new T()
+                {
+                    Price = price,
+                    Quantity = quantity,
+                });
+                totalQuantity += quantity;
+            }
+
+            return orders.ToArray();
+        }
+
+        private SteamMarketItemSale[] ParseSteamMarketItemSalesFromGraph(string[][] salesGraph)
+        {
+            var sales = new List<SteamMarketItemSale>();
+            if (salesGraph == null)
+            {
+                return sales.ToArray();
+            }
+
+            var totalQuantity = 0;
+            for (int i = 0; i < salesGraph.Length; i++)
+            {
+                var timeStamp = DateTime.ParseExact(salesGraph[i][0], "MMM dd yyyy HH: z", CultureInfo.InvariantCulture, DateTimeStyles.AssumeUniversal);
+                var price = SteamEconomyHelper.GetPriceValueAsInt(salesGraph[i][1]);
+                var quantity = SteamEconomyHelper.GetQuantityValueAsInt(salesGraph[i][2]);
+                sales.Add(new SteamMarketItemSale()
+                {
+                    Timestamp = timeStamp,
+                    Price = price,
+                    Quantity = quantity,
+                });
+                totalQuantity += quantity;
+            }
+
+            return sales.ToArray();
+        }
+
+        ///
+        /// UPDATE BELOW...
+        ///
+
+        public async Task<IEnumerable<SteamMarketItem>> FindOrAddSteamMarketItems(IEnumerable<SteamMarketSearchItem> items, SteamCurrency currency)
+        {
+            var dbItems = new List<SteamMarketItem>();
+            foreach (var item in items)
+            {
+                dbItems.Add(await FindOrAddSteamMarketItem(item, currency));
+            }
+            return dbItems;
+        }
+
+        public async Task<SteamMarketItem> FindOrAddSteamMarketItem(SteamMarketSearchItem item, SteamCurrency currency)
+        {
+            if (String.IsNullOrEmpty(item?.AssetDescription.AppId))
+            {
+                return null;
+            }
+
+            var dbApp = _db.SteamApps.FirstOrDefault(x => x.SteamId == item.AssetDescription.AppId);
+            if (dbApp == null)
+            {
+                return null;
+            }
+
+            var dbItem = _db.SteamMarketItems
+                .Include(x => x.App)
+                .Include(x => x.Currency)
+                .Include(x => x.Description)
+                .FirstOrDefault(x => x.Description != null && x.Description.SteamId == item.AssetDescription.ClassId);
+
+            if (dbItem != null)
+            {
+                return dbItem;
+            }
+
+            var assetDescription = await AddOrUpdateAssetDescription(dbApp, item.AssetDescription);
+            if (assetDescription == null)
+            {
+                return null;
+            }
+
+            dbApp.MarketItems.Add(dbItem = new SteamMarketItem()
+            {
+                App = dbApp,
+                AppId = dbApp.Id,
+                Description = assetDescription,
+                DescriptionId = assetDescription.Id,
+                Currency = currency,
+                CurrencyId = currency.Id,
+                Supply = item.SellListings,
+                BuyNowPrice = item.SellPrice
+            });
+
+            return dbItem;
+        }
+
+        public SteamMarketItem UpdateMarketItemNameId(SteamMarketItem item, string itemNameId)
+        {
+            if (!String.IsNullOrEmpty(itemNameId))
+            {
+                item.SteamId = itemNameId;
+                _db.SaveChanges();
+            }
+
+            return item;
+        }
+    }
+}