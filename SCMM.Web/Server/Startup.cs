--- conflicted
+++ resolved
@@ -1,205 +1,185 @@
-<<<<<<< HEAD
-=======
-using AspNet.Security.OpenId;
-using AspNet.Security.OpenId.Steam;
-using AutoMapper;
-using Microsoft.AspNetCore.Authentication.Cookies;
->>>>>>> 670d4999
-using Microsoft.AspNetCore.Builder;
-using Microsoft.AspNetCore.Hosting;
-using Microsoft.Extensions.Configuration;
-using Microsoft.Extensions.DependencyInjection;
-using Microsoft.Extensions.Hosting;
-<<<<<<< HEAD
-using SCMM.Web.Server.Domain;
-using SCMM.Steam.Shared;
-using SCMM.Steam.Client;
-=======
-using Microsoft.OpenApi.Models;
-using SCMM.Discord.Client;
-using SCMM.Steam.Client;
-using SCMM.Web.Server.Configuration;
->>>>>>> 670d4999
-using SCMM.Web.Server.Data;
-using SCMM.Web.Server.Domain;
-using SCMM.Web.Server.Middleware;
-using SCMM.Web.Server.Services.Jobs;
-<<<<<<< HEAD
-using AutoMapper;
-using SCMM.Web.Server.Middleware;
-using Microsoft.OpenApi.Models;
-using Microsoft.EntityFrameworkCore;
-=======
-using System;
-using System.Security.Claims;
->>>>>>> 670d4999
-
-namespace SCMM.Web.Server
-{
-    public class Startup
-    {
-        public Startup(IConfiguration configuration)
-        {
-            Configuration = configuration;
-        }
-
-        public IConfiguration Configuration { get; }
-
-        // This method gets called by the runtime. Use this method to add services to the container.
-        // For more information on how to configure your application, visit https://go.microsoft.com/fwlink/?LinkID=398940
-        public void ConfigureServices(IServiceCollection services)
-        {
-            services.AddApplicationInsightsTelemetry(options =>
-                {
-                    options.InstrumentationKey = Configuration["APPINSIGHTS_INSTRUMENTATIONKEY"];
-                    options.EnableAppServicesHeartbeatTelemetryModule = false;
-                    options.EnableAzureInstanceMetadataTelemetryModule = true;
-                    options.EnableDependencyTrackingTelemetryModule = false;
-                    options.EnableEventCounterCollectionModule = false;
-                    options.EnablePerformanceCounterCollectionModule = false;
-                    options.EnableRequestTrackingTelemetryModule = true;
-                    options.RequestCollectionOptions.TrackExceptions = true;
-                }
-            );
-            
-            services.AddDatabaseDeveloperPageExceptionFilter();
-
-            services.AddSingleton<DiscordConfiguration>((s) => Configuration.GetDiscoardConfiguration());
-            services.AddSingleton<DiscordClient>();
-
-            services.AddSingleton<SteamConfiguration>((s) => Configuration.GetSteamConfiguration());
-            services.AddSingleton<SteamSession>((s) => new SteamSession(s));
-
-            var authConfiguration = services.AddAuthentication(options =>
-            {
-                options.DefaultScheme = CookieAuthenticationDefaults.AuthenticationScheme;
-                options.DefaultChallengeScheme = SteamAuthenticationDefaults.AuthenticationScheme;
-            });
-            authConfiguration.AddCookie(options =>
-            {
-                options.LoginPath = "/signin";
-                options.LogoutPath = "/signout";
-                options.AccessDeniedPath = "/";
-                options.SlidingExpiration = true;
-                options.ExpireTimeSpan = TimeSpan.FromDays(7);
-                options.Cookie.Name = "scmmLoginSecure";
-                options.Cookie.IsEssential = true;
-                options.Cookie.HttpOnly = false;
-            });
-            authConfiguration.AddSteam(options =>
-            {
-                options.ApplicationKey = Configuration.GetSteamConfiguration().ApplicationKey;
-                options.Events = new OpenIdAuthenticationEvents
-                {
-                    OnTicketReceived = async (ctx) =>
-                    {
-                        var securityService = ctx.HttpContext.RequestServices.GetRequiredService<SecurityService>();
-                        ctx.Principal.AddIdentity(
-                            await securityService.LoginSteamProfileAsync(
-                                ctx.Principal.FindFirstValue(ClaimTypes.NameIdentifier)
-                            )
-                        );
-                    }
-                };
-            });
-
-            services.AddDbContext<SteamDbContext>(options =>
-                options.UseSqlServer(
-                    Configuration.GetConnectionString("SteamDbConnection")
-                )
-            );
-
-            services.AddTransient<SteamCommunityClient>();
-
-            services.AddTransient<SecurityService>();
-            services.AddTransient<SteamService>();
-            services.AddTransient<SteamLanguageService>();
-            services.AddTransient<SteamCurrencyService>();
-
-            services.AddHostedService<RepopulateCacheJob>();
-            services.AddHostedService<RefreshSteamSessionJob>();
-            services.AddHostedService<UpdateCurrencyExchangeRatesJob>();
-            services.AddHostedService<CheckForMissingAppFiltersJob>();
-            services.AddHostedService<CheckForMissingAssetTagsJob>();
-            services.AddHostedService<CheckForMissingMarketItemIdsJob>();
-            services.AddHostedService<CheckForNewMarketItemsJob>();
-            services.AddHostedService<CheckForNewAcceptedWorkshopItemsJob>();
-            services.AddHostedService<CheckForNewStoreItemsJob>();
-            services.AddHostedService<UpdateAssetWorkshopStatisticsJob>();
-            services.AddHostedService<UpdateMarketItemOrdersJob>();
-            services.AddHostedService<UpdateMarketItemSalesJob>();
-            services.AddHostedService<UpdateStoreSalesStatisticsJob>();
-            services.AddHostedService<RecalculateMarketItemSnapshotsJob>();
-
-            services.AddAutoMapper(typeof(Startup));
-
-            services.AddControllersWithViews();
-            services.AddRazorPages();
-
-            services.AddSwaggerGen(c =>
-            {
-                c.IncludeXmlComments("SCMM.Web.Server.xml");
-                c.SwaggerDoc("v1",
-                    new OpenApiInfo
-                    {
-                        Title = "SCMM",
-                        Description = "Steam Community Market Manager API",
-                        Version = "v1"
-                    }
-                );
-            });
-        }
-
-        // This method gets called by the runtime. Use this method to configure the HTTP request pipeline.
-        public void Configure(IApplicationBuilder app, IWebHostEnvironment env)
-        {
-            if (env.IsDevelopment())
-            {
-                app.UseDevelopmentExceptionHandler();
-                // Enable automatic DB migrations
-                app.UseMigrationsEndPoint();
-                // Enable WASM debugging
-                app.UseWebAssemblyDebugging();
-            }
-            else
-            {
-                app.UseProductionExceptionHandler();
-                // Force HTTPS using HSTS
-                app.UseHsts();
-            }
-
-<<<<<<< HEAD
-            app.UseSwagger();
-            app.UseSwaggerUI(c => c.SwaggerEndpoint("/swagger/v1/swagger.json", "SCMM v1"));
-=======
-            // Enable Swagger API auto-docs
-            app.UseSwagger(config =>
-            {
-                config.RouteTemplate = "docs/{documentname}/swagger.json";
-            });
-            app.UseSwaggerUI(config => 
-            {
-                config.RoutePrefix = "docs";
-                config.SwaggerEndpoint("/docs/v1/swagger.json", "SCMM v1");
-                config.OAuth2RedirectUrl("/signin");
-            });
->>>>>>> 670d4999
-
-            app.UseHttpsRedirection();
-            app.UseBlazorFrameworkFiles();
-            app.UseStaticFiles();
-
-            app.UseRouting();
-
-            app.UseAuthentication();
-            app.UseAuthorization();
-
-            app.UseEndpoints(endpoints =>
-            {
-                endpoints.MapRazorPages();
-                endpoints.MapControllers();
-                endpoints.MapFallbackToFile("index.html");
-            });
-        }
-    }
-}
+using Microsoft.AspNetCore.Builder;
+using Microsoft.AspNetCore.Hosting;
+using Microsoft.Extensions.Configuration;
+using Microsoft.Extensions.DependencyInjection;
+using Microsoft.Extensions.Hosting;
+using SCMM.Web.Server.Domain;
+using SCMM.Steam.Client;
+using SCMM.Web.Server.Data;
+using SCMM.Web.Server.Middleware;
+using SCMM.Web.Server.Services.Jobs;
+using AutoMapper;
+using Microsoft.OpenApi.Models;
+using Microsoft.EntityFrameworkCore;
+using SCMM.Discord.Client;
+using SCMM.Web.Server.Configuration;
+using Microsoft.AspNetCore.Authentication.Cookies;
+using System;
+using AspNet.Security.OpenId.Steam;
+using AspNet.Security.OpenId;
+using System.Security.Claims;
+
+namespace SCMM.Web.Server
+{
+    public class Startup
+    {
+        public Startup(IConfiguration configuration)
+        {
+            Configuration = configuration;
+        }
+
+        public IConfiguration Configuration { get; }
+
+        // This method gets called by the runtime. Use this method to add services to the container.
+        // For more information on how to configure your application, visit https://go.microsoft.com/fwlink/?LinkID=398940
+        public void ConfigureServices(IServiceCollection services)
+        {
+            services.AddApplicationInsightsTelemetry(options =>
+                {
+                    options.InstrumentationKey = Configuration["APPINSIGHTS_INSTRUMENTATIONKEY"];
+                    options.EnableAppServicesHeartbeatTelemetryModule = false;
+                    options.EnableAzureInstanceMetadataTelemetryModule = true;
+                    options.EnableDependencyTrackingTelemetryModule = false;
+                    options.EnableEventCounterCollectionModule = false;
+                    options.EnablePerformanceCounterCollectionModule = false;
+                    options.EnableRequestTrackingTelemetryModule = true;
+                    options.RequestCollectionOptions.TrackExceptions = true;
+                }
+            );
+            
+            services.AddDatabaseDeveloperPageExceptionFilter();
+
+            services.AddSingleton<DiscordConfiguration>((s) => Configuration.GetDiscoardConfiguration());
+            services.AddSingleton<DiscordClient>();
+
+            services.AddSingleton<SteamConfiguration>((s) => Configuration.GetSteamConfiguration());
+            services.AddSingleton<SteamSession>((s) => new SteamSession(s));
+
+            var authConfiguration = services.AddAuthentication(options =>
+            {
+                options.DefaultScheme = CookieAuthenticationDefaults.AuthenticationScheme;
+                options.DefaultChallengeScheme = SteamAuthenticationDefaults.AuthenticationScheme;
+            });
+            authConfiguration.AddCookie(options =>
+            {
+                options.LoginPath = "/signin";
+                options.LogoutPath = "/signout";
+                options.AccessDeniedPath = "/";
+                options.SlidingExpiration = true;
+                options.ExpireTimeSpan = TimeSpan.FromDays(7);
+                options.Cookie.Name = "scmmLoginSecure";
+                options.Cookie.IsEssential = true;
+                options.Cookie.HttpOnly = false;
+            });
+            authConfiguration.AddSteam(options =>
+            {
+                options.ApplicationKey = Configuration.GetSteamConfiguration().ApplicationKey;
+                options.Events = new OpenIdAuthenticationEvents
+                {
+                    OnTicketReceived = async (ctx) =>
+                    {
+                        var securityService = ctx.HttpContext.RequestServices.GetRequiredService<SecurityService>();
+                        ctx.Principal.AddIdentity(
+                            await securityService.LoginSteamProfileAsync(
+                                ctx.Principal.FindFirstValue(ClaimTypes.NameIdentifier)
+                            )
+                        );
+                    }
+                };
+            });
+
+            services.AddDbContext<SteamDbContext>(options =>
+                options.UseSqlServer(
+                    Configuration.GetConnectionString("SteamDbConnection")
+                )
+            );
+
+            services.AddTransient<SteamCommunityClient>();
+
+            services.AddTransient<SecurityService>();
+            services.AddTransient<SteamService>();
+            services.AddTransient<SteamLanguageService>();
+            services.AddTransient<SteamCurrencyService>();
+
+            services.AddHostedService<RepopulateCacheJob>();
+            services.AddHostedService<RefreshSteamSessionJob>();
+            services.AddHostedService<UpdateCurrencyExchangeRatesJob>();
+            services.AddHostedService<CheckForMissingAppFiltersJob>();
+            services.AddHostedService<CheckForMissingAssetTagsJob>();
+            services.AddHostedService<CheckForMissingMarketItemIdsJob>();
+            services.AddHostedService<CheckForNewMarketItemsJob>();
+            services.AddHostedService<CheckForNewAcceptedWorkshopItemsJob>();
+            services.AddHostedService<CheckForNewStoreItemsJob>();
+            services.AddHostedService<UpdateAssetWorkshopStatisticsJob>();
+            services.AddHostedService<UpdateMarketItemOrdersJob>();
+            services.AddHostedService<UpdateMarketItemSalesJob>();
+            services.AddHostedService<UpdateStoreSalesStatisticsJob>();
+            services.AddHostedService<RecalculateMarketItemSnapshotsJob>();
+
+            services.AddAutoMapper(typeof(Startup));
+
+            services.AddControllersWithViews();
+            services.AddRazorPages();
+
+            services.AddSwaggerGen(c =>
+            {
+                c.IncludeXmlComments("SCMM.Web.Server.xml");
+                c.SwaggerDoc("v1",
+                    new OpenApiInfo
+                    {
+                        Title = "SCMM",
+                        Description = "Steam Community Market Manager API",
+                        Version = "v1"
+                    }
+                );
+            });
+        }
+
+        // This method gets called by the runtime. Use this method to configure the HTTP request pipeline.
+        public void Configure(IApplicationBuilder app, IWebHostEnvironment env)
+        {
+            if (env.IsDevelopment())
+            {
+                app.UseDevelopmentExceptionHandler();
+                // Enable automatic DB migrations
+                app.UseMigrationsEndPoint();
+                // Enable WASM debugging
+                app.UseWebAssemblyDebugging();
+            }
+            else
+            {
+                app.UseProductionExceptionHandler();
+                // Force HTTPS using HSTS
+                app.UseHsts();
+            }
+
+            // Enable Swagger API auto-docs
+            app.UseSwagger(config =>
+            {
+                config.RouteTemplate = "docs/{documentname}/swagger.json";
+            });
+            app.UseSwaggerUI(config => 
+            {
+                config.RoutePrefix = "docs";
+                config.SwaggerEndpoint("/docs/v1/swagger.json", "SCMM v1");
+                config.OAuth2RedirectUrl("/signin");
+            });
+
+            app.UseHttpsRedirection();
+            app.UseBlazorFrameworkFiles();
+            app.UseStaticFiles();
+
+            app.UseRouting();
+
+            app.UseAuthentication();
+            app.UseAuthorization();
+
+            app.UseEndpoints(endpoints =>
+            {
+                endpoints.MapRazorPages();
+                endpoints.MapControllers();
+                endpoints.MapFallbackToFile("index.html");
+            });
+        }
+    }
+}