--- conflicted
+++ resolved
@@ -1,85 +1,72 @@
-{
-  "ConnectionStrings": {
-    "SteamDbConnection": null
-  },
-  "Logging": {
-    "LogLevel": {
-      "Default": "Information",
-      "Microsoft": "Warning",
-      "Microsoft.Hosting.Lifetime": "Information"
-    }
-  },
-  "Jobs": {
-
-    // AUTO-START JOBS
-    "RepopulateCacheJob": {
-      "StartImmediately": true
-    },
-
-    // CORE JOBS
-    "RefreshSteamSessionJob": {
-      "CronExpression": "55 0/6 * * *" // every 3 hours, 5 minutes before the hour
-    },
-
-    // DATA JOBS (FREQUENT)
-    "CheckForMissingMarketItemIdsJob": {
-      "CronExpression": "0/10 * * * *" // every 10mins (calls missing only)
-    },
-    "CheckForMissingAssetTagsJob": {
-      "CronExpression": "0/10 * * * *" // every 10mins (calls missing only)
-    },
-    "UpdateMarketItemOrdersJob": {
-      "CronExpression": "1-59/2 * * * *" // every odd minute (~7200 calls per day, 8hrs for full sync)
-    },
-    "UpdateMarketItemSalesJob": {
-      "CronExpression": "*/2 * * * *" // every even minute (~7200 calls per day, 8hrs for full sync)
-    },
-    "UpdateStoreSalesStatisticsJob": {
-      "CronExpression": "0/15 * * * *" // every 15 minutes (~2400 calls per day)
-    },
-
-    // DATA JOBS (INFREQUENT)
-    "UpdateCurrencyExchangeRatesJob": {
-      "CronExpression": "55 * * * *" // every hour, 5 minutes before the hour
-    },
-    "CheckForNewMarketItemsJob": {
-      "CronExpression": "5 * * * *" // every hour, 5 minutes after the hour
-    },
-    "CheckForNewAcceptedWorkshopItemsJob": {
-      "CronExpression": "1-59/2 5-10 * * FRI,SAT,SUN" // every odd minute between 5AM-10AM NZT on FRI/SAT/SUN 
-    },
-    "CheckForNewStoreItemsJob": {
-      "CronExpression": "*/2 5-10 * * FRI,SAT,SUN" // every even minute between 5AM-10AM NZT on FRI/SAT/SUN 
-    },
-    "UpdateAssetWorkshopStatisticsJob": {
-      "CronExpression": "0 2 * * *" // every day, 2am (~2400 calls per day)
-    },
-
-    // HOUSE-KEEPING JOBS (MANUAL TRIGGER)
-    "CheckForMissingAppFiltersJob": null,
-    "RecalculateMarketItemSnapshotsJob": null
-
-  },
-<<<<<<< HEAD
-=======
-  "IdentityServer": {
-    "Clients": {
-      "SCMM.Web.Client": {
-        "Profile": "IdentityServerSPA"
-      }
-    },
-    "Key": {
-      "Type": "Development"
-    }
-  },
-  "Discord": {
-    "BotToken": "NzYxMDg1OTc1NjEwNjU0NzIw.X3VejA.oLpTiztrbOJXJ5vJ7gHAguBnSXE"
-  },
->>>>>>> 670d4999
-  "Steam": {
-    "ApplicationKey": "7FD35CF5691787254EADA56E61E9CE80",
-    "Username": "scmm_agent",
-    "Password": "e9Ncyqd8VU3!8@^E"
-  },
-  "AllowedHosts": "*"
-}
+{
+  "ConnectionStrings": {
+    "SteamDbConnection": null
+  },
+  "Logging": {
+    "LogLevel": {
+      "Default": "Information",
+      "Microsoft": "Warning",
+      "Microsoft.Hosting.Lifetime": "Information"
+    }
+  },
+  "Jobs": {
+
+    // AUTO-START JOBS
+    "RepopulateCacheJob": {
+      "StartImmediately": true
+    },
+
+    // CORE JOBS
+    "RefreshSteamSessionJob": {
+      "CronExpression": "55 0/6 * * *" // every 3 hours, 5 minutes before the hour
+    },
+
+    // DATA JOBS (FREQUENT)
+    "CheckForMissingMarketItemIdsJob": {
+      "CronExpression": "0/10 * * * *" // every 10mins (calls missing only)
+    },
+    "CheckForMissingAssetTagsJob": {
+      "CronExpression": "0/10 * * * *" // every 10mins (calls missing only)
+    },
+    "UpdateMarketItemOrdersJob": {
+      "CronExpression": "1-59/2 * * * *" // every odd minute (~7200 calls per day, 8hrs for full sync)
+    },
+    "UpdateMarketItemSalesJob": {
+      "CronExpression": "*/2 * * * *" // every even minute (~7200 calls per day, 8hrs for full sync)
+    },
+    "UpdateStoreSalesStatisticsJob": {
+      "CronExpression": "0/15 * * * *" // every 15 minutes (~2400 calls per day)
+    },
+
+    // DATA JOBS (INFREQUENT)
+    "UpdateCurrencyExchangeRatesJob": {
+      "CronExpression": "55 * * * *" // every hour, 5 minutes before the hour
+    },
+    "CheckForNewMarketItemsJob": {
+      "CronExpression": "5 * * * *" // every hour, 5 minutes after the hour
+    },
+    "CheckForNewAcceptedWorkshopItemsJob": {
+      "CronExpression": "1-59/2 5-10 * * FRI,SAT,SUN" // every odd minute between 5AM-10AM NZT on FRI/SAT/SUN 
+    },
+    "CheckForNewStoreItemsJob": {
+      "CronExpression": "*/2 5-10 * * FRI,SAT,SUN" // every even minute between 5AM-10AM NZT on FRI/SAT/SUN 
+    },
+    "UpdateAssetWorkshopStatisticsJob": {
+      "CronExpression": "0 2 * * *" // every day, 2am (~2400 calls per day)
+    },
+
+    // HOUSE-KEEPING JOBS (MANUAL TRIGGER)
+    "CheckForMissingAppFiltersJob": null,
+    "RecalculateMarketItemSnapshotsJob": null
+
+  },
+  "Discord": {
+    "BotToken": "NzYxMDg1OTc1NjEwNjU0NzIw.X3VejA.oLpTiztrbOJXJ5vJ7gHAguBnSXE"
+  },
+  "Steam": {
+    "ApplicationKey": "7FD35CF5691787254EADA56E61E9CE80",
+    "Username": "scmm_agent",
+    "Password": "e9Ncyqd8VU3!8@^E"
+  },
+  "AllowedHosts": "*"
+}