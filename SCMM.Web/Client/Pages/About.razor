@page "/about"
@using SCMM.Web.Shared.Domain.DTOs.Profiles;
@inject ILogger<About> Logger
@inject HttpClient Http
<DocumentTitle Title="About" />

<style>

    .Typography-H5 {
        margin-top: 16px;
    }

    .Donators-Root {
        padding-left: 24px;
    }

    .Donators li:nth-child(1) 
    {
        color: gold;
    }
    
    .Donators li:nth-child(2) 
    {
        color: silver;
    }
    
    .Donators li:nth-child(3) 
    {
        color: #cd7f32;
    }

    .Donator {
        display: flex;
        align-content: center;
        align-items: center;
    }

    .Donator > img {
        max-width: 24px;
        max-height: 24px
    }

    .Donator > span {
        margin: 4px 8px;
        font-weight: bold;
    }

</style>

<Grid Container Spacing="@Spacing.Four">
    <Grid Item ExtraSmall="@GridSize.Twelve" ExtraLarge="@GridSize.Six">
        <Grid Container>
            <Grid Item ExtraSmall="@GridSize.Twelve">
                <Typography Variant="@TypographyVariant.H5" Color="@Color.Primary" GutterBottom>
                    <i class="fas fa-fw fa-info-circle"></i> About
                </Typography>
                <Typography Variant="@TypographyVariant.Body1" GutterBottom>
                    <span>SCMM is a website created out of the desire to track Steam inventory performance against the community market.</span><br />
                    <span>The community market has a wealth of useful infomation, but a very minimalistic user interface. This website aims to build a series of helpful tools based around that information, focusing primarily on marketplace trading and monitoring.</span>
                </Typography>
                <Typography Variant="@TypographyVariant.Body1" GutterBottom>
                    <span>This tool is still under development and may change (or be removed) without notice.</span><br />
                    <span>I make no claims that the information provided here is accurate, so use it at your own risk. I'm not responsible for what you do with this information.</span>
                </Typography>
            </Grid>
            <Grid Item ExtraSmall="@GridSize.Twelve">
                <Typography Variant="@TypographyVariant.H5" Color="@Color.Primary" GutterBottom>
                    <i class="fas fa-fw fa-question-circle"></i>  Frequently Asked Questions
                </Typography>
                <Typography Variant="@TypographyVariant.Body1">
                    <i class="fas fa-fw fa-question-circle"></i>
                    <span>Why is the website so slow?</span>
                </Typography>
                <Typography Variant="@TypographyVariant.Body2" Color="@Color.TextSecondary" Style="padding-left:24px" GutterBottom>
                    <span>This website is built using <a href="https://dotnet.microsoft.com/apps/aspnet/web-apps/blazor" target="_blank">Blazor</a>, a fairly new web technology that is not as mature and optimised as a traditional JavaScript based website.</span><br/>
                    <span><a href="https://github.com/dotnet/aspnetcore/issues/5466" target="_blank">Performance will improve</a> over time as the technology matures.</span>
                </Typography>
                <Typography Variant="@TypographyVariant.Body1">
                    <i class="fas fa-fw fa-question-circle"></i>
                    <span>Why are some of the menu options disabled?</span>
                </Typography>
                <Typography Variant="@TypographyVariant.Body2" Color="@Color.TextSecondary" Style="padding-left:24px" GutterBottom>
                    <span>These features aren't finished yet. They'll be enabled in a future update, so stay tuned.</span>
                </Typography>
                <Typography Variant="@TypographyVariant.Body1">
                    <i class="fas fa-fw fa-question-circle"></i>
                    <span>When will the next update be released?</span>
                </Typography>
                <Typography Variant="@TypographyVariant.Body2" Color="@Color.TextSecondary" Style="padding-left:24px" GutterBottom>
                    <span>I'm not commited to a release schedule as I work on this in my free time (which varies alot). If you want to follow developments, I post informal progress updates from time-to-time in the <a href="https://discord.gg/CRMf95Z" target="_blank">OMIGHTY YouTube</a> Discord.</span>
                </Typography>
                <Typography Variant="@TypographyVariant.Body1">
                    <i class="fas fa-fw fa-question-circle"></i>
                    <span>I have a suggestion/idea/bug, where should I post it?</span>
                </Typography>
                <Typography Variant="@TypographyVariant.Body2" Color="@Color.TextSecondary" Style="padding-left:24px" GutterBottom>
                    <span>All feedback is appreicated, drop me a message on Discord.</span>
                </Typography>
                <Typography Variant="@TypographyVariant.Body1">
                    <i class="fas fa-fw fa-question-circle"></i>
                    <span>I want to help with this project, how do I get involved?</span>
                </Typography>
                <Typography Variant="@TypographyVariant.Body2" Color="@Color.TextSecondary" Style="padding-left:24px" GutterBottom>
                    <span>At this time I'm not actively looking for any help, the project is still very early-days and the development environment isn't setup for collaboration yet.</span><br/>
                    <span>If you are convinced you have something to contribute, contact me on Discord.</span>
                </Typography>
                <Typography Variant="@TypographyVariant.Body1">
                    <i class="fas fa-fw fa-question-circle"></i>
                    <span>How do I get in contact with you?</span>
                </Typography>
                <Typography Variant="@TypographyVariant.Body2" Color="@Color.TextSecondary" Style="padding-left:24px" GutterBottom>
                    <span>Discord: Bipolar Penguin#8838</span>
                </Typography>
            </Grid>
            <Grid Item ExtraSmall="@GridSize.Twelve">
                <Typography Variant="@TypographyVariant.H5" Color="@Color.Primary" GutterBottom>
                    <i class="fas fa-fw fa-award"></i> Acknowledgements
                </Typography>
                <Typography Variant="@TypographyVariant.Body1" Style="padding-left:24px" GutterBottom>
                    <ul>
                        <li><a href="https://steamcommunity.com/" target="_blank">Steam Community</a> and <a href="https://partner.steamgames.com/doc/webapi" target="_blank">Steam WebAPI</a> for providing the source data</li>
                        <li><a href="https://fontawesome.com/" target="_blank">Font Awesome</a> and <a href="https://game-icons.net/" target="_blank">game-icons.net</a> for providing various icons</li>
                        <li><a href="https://discord.gg/CRMf95Z" target="_blank">OMIGHTY Discord Community</a> for their suggestions and feedback</li>
                    </ul>
                </Typography>
                @if(Donators == null)
                {
                    <Loading />
                }
                else if (Donators.Any())
                {
                    <Typography Variant="@TypographyVariant.Body1" GutterBottom>
                        Special thanks to the following people for their generous support towards this project:
                    </Typography>
                    <Typography Class="Donators-Root" Variant="@TypographyVariant.Body1" Color="@Color.TextPrimary" GutterBottom>
                        <ul Class="Donators">
                            @foreach (var donator in Donators)
                            {
                                <li class="Donator">
                                    <img src="@donator.AvatarUrl" />
                                    <span>@donator.Name</span>
                                    @if (Donators.Take(3).Contains(donator))
                                    {
                                        <i class="fas fa-fw fa-trophy"></i>
                                    }
                                </li>
                            }
                        </ul>
                    </Typography>
                }
            </Grid>
            <Grid Item ExtraSmall="@GridSize.Twelve">
                <Typography Variant="@TypographyVariant.H5" Color="@Color.Primary" GutterBottom>
                    <i class="fas fa-fw fa-book"></i> API Documentation
                </Typography>
                <Typography Variant="@TypographyVariant.Body1" GutterBottom>
                    <span>The SCMM API is open to everyone, free and unrestricted (although this may change in the future).</span><br />
                </Typography>
                <Typography Variant="@TypographyVariant.Body1" Color="@Color.TextSecondary" GutterBottom>
                    <i class="fas fa-fw fa-arrow-right"></i>
                    <span><a href="/docs" target="_blank">View API Documentation</a></span>
                </Typography>
            </Grid>
            <Grid Item ExtraSmall="@GridSize.Twelve">
                <Typography Variant="@TypographyVariant.H5" Color="@Color.Primary" GutterBottom>
                    <i class="fab fa-fw fa-discord"></i> Discord Bot
                </Typography>
                <Typography Variant="@TypographyVariant.Body1" GutterBottom>
                    <span>The SCMM Bot can join your Discord server, providing the community with alerts whenever new items appear on the store or marketplace.</span><br />
                </Typography>
                <Typography Variant="@TypographyVariant.Body1" Color="@Color.TextSecondary" GutterBottom>
                    <i class="fas fa-fw fa-arrow-right"></i>
                    <span><a href="https://discord.com/api/oauth2/authorize?client_id=761034518424715264&permissions=2048&scope=bot" target="_blank">Invite SCMM Bot to your server</a></span>
                </Typography>
            </Grid>
        </Grid>
    </Grid>
    <Grid Item ExtraSmall="@GridSize.Twelve" ExtraLarge="@GridSize.Six">
        <Grid Container>
            <Grid Item ExtraSmall="@GridSize.Twelve">
                <Typography Variant="@TypographyVariant.H5" Color="@Color.Primary" GutterBottom>
                    <i class="fas fa-fw fa-list-alt"></i>  Change History
                </Typography>
                <Typography Variant="@TypographyVariant.Body1">
<<<<<<< HEAD
                    <span>vNext</span>
                </Typography>
                <Typography Variant="@TypographyVariant.Body2" Color="@Color.TextSecondary" Style="padding-left:24px" GutterBottom>
                    <ul>
                        <li>Upgraded Blazor to .NET 5</li>
                        <li>Added Discord command handler support</li>
                        <li>Added Discord command <code>>inventory [steamId] [currencyName]</code></li>
                        <li>Added Discord command <code>>store remaining</code></li>
                        <li>Profile inventory summary now shows all inventory items (even if they aren't marketable yet)</li>
                        <li>Refactored dependency injection service lifetime usage to use 'scoped' over 'transient' where possible</li>
                        <li>More coming soon...</li>
=======
                    <span>v0.7 (11/11/2020)</span>
                </Typography>
                <Typography Variant="@TypographyVariant.Body2" Color="@Color.TextSecondary" Style="padding-left:24px" GutterBottom>
                    <ul>
                        <li>Item store overhaulled to support multiple stores and a more responsive UI</li>
                        <li>Item store can now show items created by Facepunch (that don't have a workshop file)</li>
                        <li>Item store can now show market listing details for store items that are already in the marketplace</li>
                        <li>Item store has a new "marketplace performance" graph that shows a comparision between store and market prices for each item</li>
                        <li>Marketplace browser UI is now card-based to be more responsive on smaller devices (removed the table)</li>
                        <li>Marketplace items can be right-clicked to add/remove them from your personal wish-list</li>
                        <li>Inventory items can now be right-clicked to flag items as "want to sell" and "want to trade"</li>
                        <li>Inventory page has a new "wish list" tab that shows all market items you "want to buy"</li>
                        <li>Inventory page now shows all inventory items (even if they aren't marketable yet)</li>
                        <li>Added Discord command handler support</li>
                        <li>Added Discord command <code>>inventory [steamId] [currencyName]</code></li>
                        <li>Added Discord command <code>>trade [steamId]</code></li>
                        <li>Added Discord command <code>>store remaining</code></li>
                        <li>Added Discord command <code>>config names|get|set|add|remove|list [name]</code></li>
                        <li>Added Discord guild configuration persistence (currencies, alerts, etc) </li>
                        <li>Discord notification for "Store was updated" now shows an item moasic image</li>
>>>>>>> e7792861
                    </ul>
                </Typography>
                <Typography Variant="@TypographyVariant.Body1">
                    <span>v0.6 (17/10/2020)</span>
                </Typography>
                <Typography Variant="@TypographyVariant.Body2" Color="@Color.TextSecondary" Style="padding-left:24px" GutterBottom>
                    <ul>
                        <li>Anonymous users can now browse the site without the language/currency/steamId "nagg screen"</li>
                        <li>Added Steam OpenID authentication support</li>
                        <li>Added profile flairs</li>
                        <li>Steam profile picture and name is now updated on inventory sync</li>
                        <li>Store minimum sales metric is now calculated based on "top sellers" total revenue, not total sales</li>
                        <li>Profile inventory is now auto-synced if older than 6 hours</li>
                        <li>Added Discord integration via a bot</li>
                        <li>Added Discord message broadcast when new workshop items have been accepted</li>
                        <li>Added Discord message broadcast when new store items have been added</li>
                        <li>Added Discord message broadcast when new market items have be added</li>
                        <li>Added market statistics "profitable flips" dashboard</li>
                        <li>Added market statictics "sales count" dashboard</li>
                        <li>Added market statistics "most starved" dashboard</li>
                        <li>Removed "most wanted" market statistics dashboard</li>
                        <li>Market statistcis supply/demand metrics have been refactored</li>
                        <li>Market statistics now exclude the "free"/"default" items from dashboards by default</li>
                        <li>The list of donators shown on the about page is now dynamically loaded from the database</li>
                        <li>Added Web Job to automatically restart app services and refresh auth tokens regularly</li>
                        <li>Added Web API auto-documentation (via Swagger)</li>
                    </ul>
                </Typography>
                <Typography Variant="@TypographyVariant.Body1">
                    <span>v0.5 (14/09/2020)</span>
                </Typography>
                <Typography Variant="@TypographyVariant.Body2" Color="@Color.TextSecondary" Style="padding-left:24px" GutterBottom>
                    <ul>
                        <li>Added navigation buttons for account settings and logging out</li>
                        <li>Added "most recent" market statistic dashboards</li>
                        <li>Added "good time to buy" and "good time to sell" market statistic dashboards</li>
                        <li>Added "top sellers" sales info to the item store page</li>
                        <li>Added a high-level breakdown of store item sales revenue (total, steam/publisher, skin author)</li>
                        <li>Added a item filter to the profile inventory page</li>
                        <li>Added a pie chart showing inventory value breakdown to the profile "market performance" tab</li>
                        <li>Added a list of market item value movements to the profile "market activity" tab</li>
                        <li>Profile inventory page can now check other account inventories without having to log out/in each time</li>
                        <li>Profile inventory must now be synced manually after the first load (improves performance when viewing inventory subsequent times)</li>
                        <li>Profile inventory "return on investment" buy price is read-only unless you are logged in as the owning profile</li>
                        <li>Profile inventory "return on investment" tab now sorts by highest RoI% first</li>
                        <li>Profile inventory value now correctly calculates item stacks</li>
                        <li>Profile inventory price parsing now works for currencies that use "," as a decimal separator (i.e. Euro)</li>
                        <li>Return on investment percentage is now scaled from 0 (rather than 100)</li>
                        <li>Store item "market position" calculation now correctly calculates in all currencies</li>
                        <li>Various accuracy improvements for Steam API background jobs (market data calculation)</li>
                        <li>Various performance improvements for Steam API background jobs (market data is updated more frequently)</li>
                        <li>Various logging and error handling improvements to assist with troubleshooting</li>
                        <li>Various responsive UI improvements for smaller displays</li>
                        <li>Various UI tweaks and bug fixes</li>
                    </ul>
                </Typography>
                <Typography Variant="@TypographyVariant.Body1">
                    <span>v0.4 (26/07/2020)</span>
                </Typography>
                <Typography Variant="@TypographyVariant.Body2" Color="@Color.TextSecondary" Style="padding-left:24px" GutterBottom>
                    <ul>
                        <li>Redesigned the profile state management for improved maintenance and simplicity</li>
                        <li>Added navigation option for community help on Discord</li>
                        <li>Various UI tweaks and bug fixes</li>
                    </ul>
                </Typography>
                <Typography Variant="@TypographyVariant.Body1">
                    <span>v0.3 (19/07/2020)</span>
                </Typography>
                <Typography Variant="@TypographyVariant.Body2" Color="@Color.TextSecondary" Style="padding-left:24px" GutterBottom>
                    <ul>
                        <li>Redesigned the profile inventory value tool user interface (switched to tab layout)</li>
                        <li>Added item summary info to the profile inventory value tool</li>
                        <li>Added market activity info to the profile inventory value tool</li>
                        <li>Added client/server version info to the navigation sidebar</li>
                        <li>Various UI tweaks and bug fixes</li>
                    </ul>
                </Typography>
                <Typography Variant="@TypographyVariant.Body1">
                    <span>v0.2 (05/07/2020)</span>
                </Typography>
                <Typography Variant="@TypographyVariant.Body2" Color="@Color.TextSecondary" Style="padding-left:24px" GutterBottom>
                    <ul>
                        <li>Added support for changing currencies</li>
                        <li>Added a (very basic) profile inventory value tool</li>
                        <li>Added a page preload animation and improved performance (marginally)</li>
                        <li>Added a sales revenue graph to item store page</li>
                        <li>Added relevent videos from TGG and OMIGHTY to item store page</li>
                        <li>Added more relevent info to market listing page search table</li>
                        <li>Improved accuracy of dashboard metrics (supply/demand/stonking/crashing/etc)</li>
                        <li>Improved accurancy of market value calculations</li>
                        <li>Improved database performance and reduced bloat from histortic data</li>
                        <li>Various UI tweaks and bug fixes</li>
                    </ul>
                </Typography>
                <Typography Variant="@TypographyVariant.Body1">
                    <span>v0.1 (21/06/2020)</span>
                </Typography>
                <Typography Variant="@TypographyVariant.Body2" Color="@Color.TextSecondary" Style="padding-left:24px" GutterBottom>
                    <ul>
                        <li>Initial release</li>
                    </ul>
                </Typography>
            </Grid>
        </Grid>
    </Grid>
</Grid>

@code {

    private IList<ProfileDTO> Donators { get; set; }

    protected override async Task OnInitializedAsync()
    {
        try
        {
            Donators = await Http.GetFromJsonAsync<ProfileDTO[]>($"api/profile/donators");
        }
        catch (Exception ex)
        {
            Logger.LogError(ex, $"Error listing donators");
        }
    }

}<|MERGE_RESOLUTION|>--- conflicted
+++ resolved
@@ -1,54 +1,54 @@
 @page "/about"
-@using SCMM.Web.Shared.Domain.DTOs.Profiles;
-@inject ILogger<About> Logger
-@inject HttpClient Http
-<DocumentTitle Title="About" />
-
-<style>
-
-    .Typography-H5 {
-        margin-top: 16px;
-    }
-
-    .Donators-Root {
-        padding-left: 24px;
-    }
-
-    .Donators li:nth-child(1) 
-    {
-        color: gold;
-    }
-    
-    .Donators li:nth-child(2) 
-    {
-        color: silver;
-    }
-    
-    .Donators li:nth-child(3) 
-    {
-        color: #cd7f32;
-    }
-
-    .Donator {
-        display: flex;
-        align-content: center;
-        align-items: center;
-    }
-
-    .Donator > img {
-        max-width: 24px;
-        max-height: 24px
-    }
-
-    .Donator > span {
-        margin: 4px 8px;
-        font-weight: bold;
-    }
-
-</style>
-
-<Grid Container Spacing="@Spacing.Four">
-    <Grid Item ExtraSmall="@GridSize.Twelve" ExtraLarge="@GridSize.Six">
+@using SCMM.Web.Shared.Domain.DTOs.Profiles;
+@inject ILogger<About> Logger
+@inject HttpClient Http
+<DocumentTitle Title="About" />
+
+<style>
+
+    .Typography-H5 {
+        margin-top: 16px;
+    }
+
+    .Donators-Root {
+        padding-left: 24px;
+    }
+
+    .Donators li:nth-child(1) 
+    {
+        color: gold;
+    }
+    
+    .Donators li:nth-child(2) 
+    {
+        color: silver;
+    }
+    
+    .Donators li:nth-child(3) 
+    {
+        color: #cd7f32;
+    }
+
+    .Donator {
+        display: flex;
+        align-content: center;
+        align-items: center;
+    }
+
+    .Donator > img {
+        max-width: 24px;
+        max-height: 24px
+    }
+
+    .Donator > span {
+        margin: 4px 8px;
+        font-weight: bold;
+    }
+
+</style>
+
+<Grid Container Spacing="@Spacing.Four">
+    <Grid Item ExtraSmall="@GridSize.Twelve" ExtraLarge="@GridSize.Six">
         <Grid Container>
             <Grid Item ExtraSmall="@GridSize.Twelve">
                 <Typography Variant="@TypographyVariant.H5" Color="@Color.Primary" GutterBottom>
@@ -62,77 +62,77 @@
                     <span>This tool is still under development and may change (or be removed) without notice.</span><br />
                     <span>I make no claims that the information provided here is accurate, so use it at your own risk. I'm not responsible for what you do with this information.</span>
                 </Typography>
-            </Grid>
-            <Grid Item ExtraSmall="@GridSize.Twelve">
-                <Typography Variant="@TypographyVariant.H5" Color="@Color.Primary" GutterBottom>
-                    <i class="fas fa-fw fa-question-circle"></i>  Frequently Asked Questions
-                </Typography>
-                <Typography Variant="@TypographyVariant.Body1">
-                    <i class="fas fa-fw fa-question-circle"></i>
-                    <span>Why is the website so slow?</span>
-                </Typography>
-                <Typography Variant="@TypographyVariant.Body2" Color="@Color.TextSecondary" Style="padding-left:24px" GutterBottom>
-                    <span>This website is built using <a href="https://dotnet.microsoft.com/apps/aspnet/web-apps/blazor" target="_blank">Blazor</a>, a fairly new web technology that is not as mature and optimised as a traditional JavaScript based website.</span><br/>
-                    <span><a href="https://github.com/dotnet/aspnetcore/issues/5466" target="_blank">Performance will improve</a> over time as the technology matures.</span>
-                </Typography>
-                <Typography Variant="@TypographyVariant.Body1">
-                    <i class="fas fa-fw fa-question-circle"></i>
-                    <span>Why are some of the menu options disabled?</span>
-                </Typography>
-                <Typography Variant="@TypographyVariant.Body2" Color="@Color.TextSecondary" Style="padding-left:24px" GutterBottom>
-                    <span>These features aren't finished yet. They'll be enabled in a future update, so stay tuned.</span>
-                </Typography>
-                <Typography Variant="@TypographyVariant.Body1">
-                    <i class="fas fa-fw fa-question-circle"></i>
-                    <span>When will the next update be released?</span>
-                </Typography>
-                <Typography Variant="@TypographyVariant.Body2" Color="@Color.TextSecondary" Style="padding-left:24px" GutterBottom>
-                    <span>I'm not commited to a release schedule as I work on this in my free time (which varies alot). If you want to follow developments, I post informal progress updates from time-to-time in the <a href="https://discord.gg/CRMf95Z" target="_blank">OMIGHTY YouTube</a> Discord.</span>
-                </Typography>
-                <Typography Variant="@TypographyVariant.Body1">
-                    <i class="fas fa-fw fa-question-circle"></i>
-                    <span>I have a suggestion/idea/bug, where should I post it?</span>
-                </Typography>
-                <Typography Variant="@TypographyVariant.Body2" Color="@Color.TextSecondary" Style="padding-left:24px" GutterBottom>
-                    <span>All feedback is appreicated, drop me a message on Discord.</span>
-                </Typography>
-                <Typography Variant="@TypographyVariant.Body1">
-                    <i class="fas fa-fw fa-question-circle"></i>
-                    <span>I want to help with this project, how do I get involved?</span>
-                </Typography>
-                <Typography Variant="@TypographyVariant.Body2" Color="@Color.TextSecondary" Style="padding-left:24px" GutterBottom>
-                    <span>At this time I'm not actively looking for any help, the project is still very early-days and the development environment isn't setup for collaboration yet.</span><br/>
-                    <span>If you are convinced you have something to contribute, contact me on Discord.</span>
-                </Typography>
-                <Typography Variant="@TypographyVariant.Body1">
-                    <i class="fas fa-fw fa-question-circle"></i>
-                    <span>How do I get in contact with you?</span>
-                </Typography>
-                <Typography Variant="@TypographyVariant.Body2" Color="@Color.TextSecondary" Style="padding-left:24px" GutterBottom>
-                    <span>Discord: Bipolar Penguin#8838</span>
-                </Typography>
-            </Grid>
-            <Grid Item ExtraSmall="@GridSize.Twelve">
-                <Typography Variant="@TypographyVariant.H5" Color="@Color.Primary" GutterBottom>
-                    <i class="fas fa-fw fa-award"></i> Acknowledgements
-                </Typography>
-                <Typography Variant="@TypographyVariant.Body1" Style="padding-left:24px" GutterBottom>
-                    <ul>
-                        <li><a href="https://steamcommunity.com/" target="_blank">Steam Community</a> and <a href="https://partner.steamgames.com/doc/webapi" target="_blank">Steam WebAPI</a> for providing the source data</li>
-                        <li><a href="https://fontawesome.com/" target="_blank">Font Awesome</a> and <a href="https://game-icons.net/" target="_blank">game-icons.net</a> for providing various icons</li>
-                        <li><a href="https://discord.gg/CRMf95Z" target="_blank">OMIGHTY Discord Community</a> for their suggestions and feedback</li>
-                    </ul>
-                </Typography>
-                @if(Donators == null)
-                {
-                    <Loading />
-                }
-                else if (Donators.Any())
-                {
-                    <Typography Variant="@TypographyVariant.Body1" GutterBottom>
-                        Special thanks to the following people for their generous support towards this project:
-                    </Typography>
-                    <Typography Class="Donators-Root" Variant="@TypographyVariant.Body1" Color="@Color.TextPrimary" GutterBottom>
+            </Grid>
+            <Grid Item ExtraSmall="@GridSize.Twelve">
+                <Typography Variant="@TypographyVariant.H5" Color="@Color.Primary" GutterBottom>
+                    <i class="fas fa-fw fa-question-circle"></i>  Frequently Asked Questions
+                </Typography>
+                <Typography Variant="@TypographyVariant.Body1">
+                    <i class="fas fa-fw fa-question-circle"></i>
+                    <span>Why is the website so slow?</span>
+                </Typography>
+                <Typography Variant="@TypographyVariant.Body2" Color="@Color.TextSecondary" Style="padding-left:24px" GutterBottom>
+                    <span>This website is built using <a href="https://dotnet.microsoft.com/apps/aspnet/web-apps/blazor" target="_blank">Blazor</a>, a fairly new web technology that is not as mature and optimised as a traditional JavaScript based website.</span><br/>
+                    <span><a href="https://github.com/dotnet/aspnetcore/issues/5466" target="_blank">Performance will improve</a> over time as the technology matures.</span>
+                </Typography>
+                <Typography Variant="@TypographyVariant.Body1">
+                    <i class="fas fa-fw fa-question-circle"></i>
+                    <span>Why are some of the menu options disabled?</span>
+                </Typography>
+                <Typography Variant="@TypographyVariant.Body2" Color="@Color.TextSecondary" Style="padding-left:24px" GutterBottom>
+                    <span>These features aren't finished yet. They'll be enabled in a future update, so stay tuned.</span>
+                </Typography>
+                <Typography Variant="@TypographyVariant.Body1">
+                    <i class="fas fa-fw fa-question-circle"></i>
+                    <span>When will the next update be released?</span>
+                </Typography>
+                <Typography Variant="@TypographyVariant.Body2" Color="@Color.TextSecondary" Style="padding-left:24px" GutterBottom>
+                    <span>I'm not commited to a release schedule as I work on this in my free time (which varies alot). If you want to follow developments, I post informal progress updates from time-to-time in the <a href="https://discord.gg/CRMf95Z" target="_blank">OMIGHTY YouTube</a> Discord.</span>
+                </Typography>
+                <Typography Variant="@TypographyVariant.Body1">
+                    <i class="fas fa-fw fa-question-circle"></i>
+                    <span>I have a suggestion/idea/bug, where should I post it?</span>
+                </Typography>
+                <Typography Variant="@TypographyVariant.Body2" Color="@Color.TextSecondary" Style="padding-left:24px" GutterBottom>
+                    <span>All feedback is appreicated, drop me a message on Discord.</span>
+                </Typography>
+                <Typography Variant="@TypographyVariant.Body1">
+                    <i class="fas fa-fw fa-question-circle"></i>
+                    <span>I want to help with this project, how do I get involved?</span>
+                </Typography>
+                <Typography Variant="@TypographyVariant.Body2" Color="@Color.TextSecondary" Style="padding-left:24px" GutterBottom>
+                    <span>At this time I'm not actively looking for any help, the project is still very early-days and the development environment isn't setup for collaboration yet.</span><br/>
+                    <span>If you are convinced you have something to contribute, contact me on Discord.</span>
+                </Typography>
+                <Typography Variant="@TypographyVariant.Body1">
+                    <i class="fas fa-fw fa-question-circle"></i>
+                    <span>How do I get in contact with you?</span>
+                </Typography>
+                <Typography Variant="@TypographyVariant.Body2" Color="@Color.TextSecondary" Style="padding-left:24px" GutterBottom>
+                    <span>Discord: Bipolar Penguin#8838</span>
+                </Typography>
+            </Grid>
+            <Grid Item ExtraSmall="@GridSize.Twelve">
+                <Typography Variant="@TypographyVariant.H5" Color="@Color.Primary" GutterBottom>
+                    <i class="fas fa-fw fa-award"></i> Acknowledgements
+                </Typography>
+                <Typography Variant="@TypographyVariant.Body1" Style="padding-left:24px" GutterBottom>
+                    <ul>
+                        <li><a href="https://steamcommunity.com/" target="_blank">Steam Community</a> and <a href="https://partner.steamgames.com/doc/webapi" target="_blank">Steam WebAPI</a> for providing the source data</li>
+                        <li><a href="https://fontawesome.com/" target="_blank">Font Awesome</a> and <a href="https://game-icons.net/" target="_blank">game-icons.net</a> for providing various icons</li>
+                        <li><a href="https://discord.gg/CRMf95Z" target="_blank">OMIGHTY Discord Community</a> for their suggestions and feedback</li>
+                    </ul>
+                </Typography>
+                @if(Donators == null)
+                {
+                    <Loading />
+                }
+                else if (Donators.Any())
+                {
+                    <Typography Variant="@TypographyVariant.Body1" GutterBottom>
+                        Special thanks to the following people for their generous support towards this project:
+                    </Typography>
+                    <Typography Class="Donators-Root" Variant="@TypographyVariant.Body1" Color="@Color.TextPrimary" GutterBottom>
                         <ul Class="Donators">
                             @foreach (var donator in Donators)
                             {
@@ -145,9 +145,9 @@
                                     }
                                 </li>
                             }
-                        </ul>
-                    </Typography>
-                }
+                        </ul>
+                    </Typography>
+                }
             </Grid>
             <Grid Item ExtraSmall="@GridSize.Twelve">
                 <Typography Variant="@TypographyVariant.H5" Color="@Color.Primary" GutterBottom>
@@ -156,7 +156,7 @@
                 <Typography Variant="@TypographyVariant.Body1" GutterBottom>
                     <span>The SCMM API is open to everyone, free and unrestricted (although this may change in the future).</span><br />
                 </Typography>
-                <Typography Variant="@TypographyVariant.Body1" Color="@Color.TextSecondary" GutterBottom>
+                <Typography Variant="@TypographyVariant.Body1" Color="@Color.TextSecondary" GutterBottom>
                     <i class="fas fa-fw fa-arrow-right"></i>
                     <span><a href="/docs" target="_blank">View API Documentation</a></span>
                 </Typography>
@@ -168,33 +168,20 @@
                 <Typography Variant="@TypographyVariant.Body1" GutterBottom>
                     <span>The SCMM Bot can join your Discord server, providing the community with alerts whenever new items appear on the store or marketplace.</span><br />
                 </Typography>
-                <Typography Variant="@TypographyVariant.Body1" Color="@Color.TextSecondary" GutterBottom>
+                <Typography Variant="@TypographyVariant.Body1" Color="@Color.TextSecondary" GutterBottom>
                     <i class="fas fa-fw fa-arrow-right"></i>
                     <span><a href="https://discord.com/api/oauth2/authorize?client_id=761034518424715264&permissions=2048&scope=bot" target="_blank">Invite SCMM Bot to your server</a></span>
                 </Typography>
             </Grid>
-        </Grid>
-    </Grid>
-    <Grid Item ExtraSmall="@GridSize.Twelve" ExtraLarge="@GridSize.Six">
-        <Grid Container>
+        </Grid>
+    </Grid>
+    <Grid Item ExtraSmall="@GridSize.Twelve" ExtraLarge="@GridSize.Six">
+        <Grid Container>
             <Grid Item ExtraSmall="@GridSize.Twelve">
                 <Typography Variant="@TypographyVariant.H5" Color="@Color.Primary" GutterBottom>
                     <i class="fas fa-fw fa-list-alt"></i>  Change History
                 </Typography>
                 <Typography Variant="@TypographyVariant.Body1">
-<<<<<<< HEAD
-                    <span>vNext</span>
-                </Typography>
-                <Typography Variant="@TypographyVariant.Body2" Color="@Color.TextSecondary" Style="padding-left:24px" GutterBottom>
-                    <ul>
-                        <li>Upgraded Blazor to .NET 5</li>
-                        <li>Added Discord command handler support</li>
-                        <li>Added Discord command <code>>inventory [steamId] [currencyName]</code></li>
-                        <li>Added Discord command <code>>store remaining</code></li>
-                        <li>Profile inventory summary now shows all inventory items (even if they aren't marketable yet)</li>
-                        <li>Refactored dependency injection service lifetime usage to use 'scoped' over 'transient' where possible</li>
-                        <li>More coming soon...</li>
-=======
                     <span>v0.7 (11/11/2020)</span>
                 </Typography>
                 <Typography Variant="@TypographyVariant.Body2" Color="@Color.TextSecondary" Style="padding-left:24px" GutterBottom>
@@ -215,7 +202,6 @@
                         <li>Added Discord command <code>>config names|get|set|add|remove|list [name]</code></li>
                         <li>Added Discord guild configuration persistence (currencies, alerts, etc) </li>
                         <li>Discord notification for "Store was updated" now shows an item moasic image</li>
->>>>>>> e7792861
                     </ul>
                 </Typography>
                 <Typography Variant="@TypographyVariant.Body1">
@@ -319,25 +305,25 @@
                         <li>Initial release</li>
                     </ul>
                 </Typography>
-            </Grid>
-        </Grid>
-    </Grid>
-</Grid>
-
-@code {
-
-    private IList<ProfileDTO> Donators { get; set; }
-
-    protected override async Task OnInitializedAsync()
-    {
-        try
-        {
-            Donators = await Http.GetFromJsonAsync<ProfileDTO[]>($"api/profile/donators");
-        }
-        catch (Exception ex)
-        {
-            Logger.LogError(ex, $"Error listing donators");
-        }
-    }
-
+            </Grid>
+        </Grid>
+    </Grid>
+</Grid>
+
+@code {
+
+    private IList<ProfileDTO> Donators { get; set; }
+
+    protected override async Task OnInitializedAsync()
+    {
+        try
+        {
+            Donators = await Http.GetFromJsonAsync<ProfileDTO[]>($"api/profile/donators");
+        }
+        catch (Exception ex)
+        {
+            Logger.LogError(ex, $"Error listing donators");
+        }
+    }
+
 }