﻿using AspNet.Security.OpenId;
using Azure.Identity;
using CommandQuery;
using CommandQuery.DependencyInjection;
using Microsoft.AspNetCore.Components;
using Microsoft.AspNetCore.Mvc.Formatters;
using Microsoft.EntityFrameworkCore;
using Microsoft.EntityFrameworkCore.Diagnostics;
using Microsoft.Extensions.Configuration.AzureAppConfiguration;
using Microsoft.OpenApi.Models;
using SCMM.Azure.AI;
using SCMM.Azure.AI.Extensions;
using SCMM.Azure.ApplicationInsights.Filters;
using SCMM.Azure.ServiceBus.Extensions;
using SCMM.Azure.ServiceBus.Middleware;
using SCMM.Discord.API.Commands;
using SCMM.Redis.Client.Statistics;
using SCMM.Shared.Abstractions.Analytics;
using SCMM.Shared.Abstractions.Statistics;
using SCMM.Shared.Abstractions.WebProxies;
using SCMM.Shared.API.Extensions;
using SCMM.Shared.API.Messages;
using SCMM.Shared.Data.Models.Json;
using SCMM.Shared.Web.Client;
using SCMM.Shared.Web.Server.Formatters;
using SCMM.Shared.Web.Server.Middleware;
using SCMM.Steam.Abstractions;
using SCMM.Steam.API.Commands;
using SCMM.Steam.API.Queries;
using SCMM.Steam.Client;
using SCMM.Steam.Client.Extensions;
using SCMM.Steam.Data.Store;
using SCMM.SteamCMD;
using SCMM.Web.Client;
using SCMM.Web.Data.Models.Services;
using SCMM.Web.Server;
using SCMM.Web.Server.Services;
using StackExchange.Redis;
using Swashbuckle.AspNetCore.Filters;
using System.Net;
using System.Reflection;
using System.Security.Claims;

JsonSerializerOptionsExtensions.SetGlobalDefaultOptions();

await WebApplication.CreateBuilder(args)
    .ConfigureLogging()
    .ConfigureAppConfiguration()
    .ConfigureServices()
    .ConfigureClientServices()
    .Build()
    .Configure()
    .Warmup()
    .RunAsync();

public static class WebApplicationExtensions
{
    public static WebApplicationBuilder ConfigureLogging(this WebApplicationBuilder builder)
    {
        builder.Logging.ClearProviders();
        if (builder.Environment.IsDevelopment())
        {
            builder.Logging.AddDebug();
            builder.Logging.AddConsole();
        }
        else
        {
            builder.Logging.AddApplicationInsights();
        }
        return builder;
    }

    public static WebApplicationBuilder ConfigureAppConfiguration(this WebApplicationBuilder builder)
    {
        var appConfigConnectionString = builder.Configuration.GetConnectionString("AppConfigurationConnection");
        if (!String.IsNullOrEmpty(appConfigConnectionString))
        {
            builder.Configuration.AddAzureAppConfiguration(
                options =>
                {
                    options.Connect(appConfigConnectionString)
                        .ConfigureKeyVault(kv => kv.SetCredential(new DefaultAzureCredential()))
                        .Select(KeyFilter.Any, LabelFilter.Null)
                        .Select(KeyFilter.Any, Environment.GetEnvironmentVariable("ASPNETCORE_ENVIRONMENT"))
                        .Select(KeyFilter.Any, Environment.GetEnvironmentVariable("WEBSITE_SITE_NAME"));
                },
                optional: true
            );
        }
        return builder;
    }

    public static WebApplicationBuilder ConfigureServices(this WebApplicationBuilder builder)
    {
        // Logging 
        builder.Services.AddDatabaseDeveloperPageExceptionFilter();
        builder.Services.AddApplicationInsightsTelemetry(options =>
        {
<<<<<<< HEAD
=======
            options.EnableRequestTrackingTelemetryModule = true;
>>>>>>> 502ee8ce
            options.EnableDependencyTrackingTelemetryModule = false;
            options.EnableAppServicesHeartbeatTelemetryModule = false;
            options.EnableHeartbeat = false;
        });
        builder.Services.AddApplicationInsightsTelemetryProcessor<Ignore304NotModifiedResponsesFilter>();
        builder.Services.AddApplicationInsightsTelemetryProcessor<IgnoreSyntheticRequestsFilter>();
        builder.Services.AddApplicationInsightsTelemetryProcessor<IgnoreStaticWebFilesFilter>();

        // Authentication
        builder.Services.AddAuthentication(Microsoft.AspNetCore.Authentication.Cookies.CookieAuthenticationDefaults.AuthenticationScheme)
            .AddCookie(options =>
            {
                options.LoginPath = "/signin";
                options.LogoutPath = "/signout";
                options.AccessDeniedPath = "/";
                options.SlidingExpiration = true;
                options.ExpireTimeSpan = TimeSpan.FromDays(7);
                options.Cookie.IsEssential = true;
                options.Cookie.HttpOnly = false;
                options.Cookie.SameSite = SameSiteMode.None;
                options.Cookie.SecurePolicy = CookieSecurePolicy.Always;
            })
            .AddSteam(options =>
            {
                options.ApplicationKey = builder.Configuration.GetSteamConfiguration().ApplicationKey;
                options.CorrelationCookie.IsEssential = true;
                options.CorrelationCookie.HttpOnly = false;
                options.CorrelationCookie.SameSite = SameSiteMode.None;
                options.CorrelationCookie.SecurePolicy = CookieSecurePolicy.Always;
                options.Events = new OpenIdAuthenticationEvents
                {
                    OnTicketReceived = async (ctx) =>
                    {
                        var db = ctx.HttpContext.RequestServices.GetRequiredService<SteamDbContext>();
                        var commandProcessor = ctx.HttpContext.RequestServices.GetRequiredService<ICommandProcessor>();
                        var loggedInProfile = await commandProcessor.ProcessWithResultAsync(new LoginSteamProfileRequest()
                        {
                            Claim = ctx.Principal.FindFirstValue(ClaimTypes.NameIdentifier)
                        });

                        ctx.Principal.AddIdentity(loggedInProfile.Identity);
                        await db.SaveChangesAsync();
                    }
                };
            });

        // Authorization
        builder.Services.AddAuthorization(options =>
        {
            options.AddPolicy(AuthorizationPolicies.Administrator, AuthorizationPolicies.AdministratorBuilder);
            options.AddPolicy(AuthorizationPolicies.User, AuthorizationPolicies.UserBuilder);
            options.DefaultPolicy = options.GetPolicy(AuthorizationPolicies.User);
        });

        // Database
        var dbConnectionString = builder.Configuration.GetConnectionString("SteamDbConnection");
        if (!String.IsNullOrEmpty(dbConnectionString))
        {
            builder.Services.AddDbContext<SteamDbContext>(options =>
            {
                options.EnableSensitiveDataLogging(AppDomain.CurrentDomain.IsDebugBuild());
                options.EnableDetailedErrors(AppDomain.CurrentDomain.IsDebugBuild());
                options.ConfigureWarnings(c => c.Log((RelationalEventId.CommandExecuting, LogLevel.Debug)));
                options.ConfigureWarnings(c => c.Log((RelationalEventId.CommandExecuted, LogLevel.Debug)));
                options.UseSqlServer(dbConnectionString, sql =>
                {
                    sql.EnableRetryOnFailure();
                    sql.CommandTimeout(60);
                });
            });
        }

        // Service bus
        var serviceBusConnectionString = builder.Configuration.GetConnectionString("ServiceBusConnection");
        if (!String.IsNullOrEmpty(serviceBusConnectionString))
        {
            builder.Services.AddAzureServiceBus(serviceBusConnectionString);
        }

        // Redis cache
        var redisConnectionString = builder.Configuration.GetConnectionString("RedisConnection");
        if (!String.IsNullOrEmpty(redisConnectionString))
        {
            builder.Services.AddSingleton(x => ConnectionMultiplexer.Connect(redisConnectionString));
            builder.Services.AddStackExchangeRedisCache(options =>
            {
                options.Configuration = redisConnectionString;
            });

            builder.Services.AddSingleton<IStatisticsService, RedisStatisticsService>();
        }

        // Web proxies
        builder.Services.AddSingleton<IWebProxyUsageStatisticsService, WebProxyUsageStatisticsService>();
        builder.Services.AddSingleton<IWebProxyManager>(x => x.GetRequiredService<RotatingWebProxy>()); // Forward interface requests to our singleton
        builder.Services.AddSingleton<IWebProxy>(x => x.GetRequiredService<RotatingWebProxy>()); // Forward interface requests to our singleton
        builder.Services.AddSingleton<RotatingWebProxy>(); // Boo Elion! (https://github.com/aspnet/DependencyInjection/issues/360)

        // 3rd party clients
        builder.Services.AddSingleton(x => builder.Configuration.GetSteamConfiguration());
        builder.Services.AddSingleton(x => builder.Configuration.GetAzureAiConfiguration());
        builder.Services.AddSingleton<IImageAnalysisService, AzureAiClient>();

        builder.Services.AddScoped<SteamWebApiClient>();
        builder.Services.AddScoped<SteamStoreWebClient>();
        builder.Services.AddScoped<SteamCommunityWebClient>();
        builder.Services.AddScoped<ISteamConsoleClient, SteamCmdProcessWrapper>();

        // Auto-mapper
        builder.Services.AddAutoMapper(Assembly.GetEntryAssembly());

        // Command/query/message handlers
        var handlerAssemblies = new[]
        {
            Assembly.GetEntryAssembly(), // Include all handlers in SCMM.Web.Server
            Assembly.GetAssembly(typeof(SendMessage)), // Include all handlers in SCMM.Discord.API
            Assembly.GetAssembly(typeof(ImportSteamProfile)), // Include all handlers in SCMM.Steam.API
            Assembly.GetAssembly(typeof(ImportProfileMessage)), // Include all handlers in SCMM.Shared.API
        };
        builder.Services.AddCommands(handlerAssemblies);
        builder.Services.AddQueries(handlerAssemblies);
        builder.Services.AddMessages(handlerAssemblies);

        // Services
        builder.Services.AddScoped<LanguageCache>();
        builder.Services.AddScoped<CurrencyCache>();
        builder.Services.AddScoped<AppCache>();

        // Controllers
        builder.Services
            .AddControllers(options =>
            {
                options.Filters.Add<FormatFilter>();
            })
            .AddJsonOptions(options =>
            {
                options.JsonSerializerOptions.UseDefaults();
            })
            .AddXmlSerializerFormatters()
            .AddXlsxSerializerFormatters()
            .AddCsvSerializerFormatters();

        // Views
        builder.Services.AddRazorPages();
        builder.Services.AddServerSideBlazor(options =>
        {
            options.DetailedErrors = true;
        });

        builder.Services.AddSignalR(e =>
        {
            e.MaximumReceiveMessageSize = 102400000;
        });

        // Auto-documentation
        builder.Services.AddSwaggerGen(config =>
        {
            try
            {
                config.IncludeXmlComments("SCMM.Web.Server.xml");
            }
            catch (Exception)
            {
                // We probably haven't generated XML docs for this build, not a deal breaker though...
            }

            config.SwaggerDoc(
                "v1",
                new OpenApiInfo
                {
                    Title = "SCMM",
                    Version = "v1",
                    Description = (
                        "Steam Community Market Manager (SCMM) API.<br/>" +
                        "These APIs are provided unrestricted, unthrottled, and free of charge in the hopes that they are useful to somebody. If you abuse them or are the cause of significant performance degradation, don't be surprised if you get blocked.<br/>" +
                        "<br/>" +
                        "Contact: support@scmm.app"
                    ),
                    Contact = new OpenApiContact()
                    {
                        Name = "About",
                        Url = new Uri($"{builder.Configuration.GetWebsiteUrl()}/about")
                    },
                    TermsOfService = new Uri($"{builder.Configuration.GetWebsiteUrl()}/tos")
                }
            );

            // NOTE: App is effectively supplied in the subdomain of the URL, don't need to ask the user for it
            //config.OperationFilter<AddHeaderOperationFilter>(
            //    AppState.AppIdKey, "Steam Application Id used for the request (e.g. 252490 = Rust, 730 = CSGO, etc)", false
            //);
            config.OperationFilter<AddHeaderOperationFilter>(
                AppState.LanguageNameKey, "Language used for the request (e.g. English)", false
            );
            config.OperationFilter<AddHeaderOperationFilter>(
                AppState.CurrencyNameKey, "Currency used for the request (e.g. USD)", false
            );

            var securitySchema = new OpenApiSecurityScheme
            {
                Description = "JWT Authorization header using the bearer scheme.<br /> Example: `Authorization: Bearer {token}`",
                Name = "Authorization",
                In = ParameterLocation.Header,
                Type = SecuritySchemeType.Http,
                Scheme = "bearer",
            };

            config.AddSecurityDefinition("OAuth2", securitySchema);

            config.OperationFilter<AppendAuthorizeToSummaryOperationFilter>();
            config.OperationFilter<SecurityRequirementsOperationFilter>(true, "OAuth2");

        });

        builder.Services.AddRequestDecompression();
        builder.Services.AddResponseCompression();

        builder.Services.AddOutputCache(options =>
        {
            options.SizeLimit = 256 * 1024 * 1024; // 256MB
            options.MaximumBodySize = 8 * 1024 * 1024; // 8MB
            options.UseCaseSensitivePaths = false;
            options.AddBasePolicy(builder => builder
                .NoCache() // do not cache by default
                .SetVaryByQuery(AppState.LanguageNameKey, AppState.CurrencyNameKey, AppState.AppIdKey)
                .SetVaryByHeader(AppState.LanguageNameKey, AppState.CurrencyNameKey, AppState.AppIdKey)
                .Tag("all")
            );
        });

        return builder;
    }

    public static WebApplicationBuilder ConfigureClientServices(this WebApplicationBuilder builder)
    {
        builder.Services.AddUIServices(
            syncfusionLicenseKey: builder.Configuration.GetSection("Syncfusion").GetValue<string>("LicenseKey")
        );

        builder.Services.AddScoped<ICookieManager, HttpContextCookieManager>();
        builder.Services.AddScoped<ISystemService, CommandQuerySystemService>();

        builder.Services.AddScoped<HttpClient>(sp =>
        {
            var navigationManager = sp.GetRequiredService<NavigationManager>();
            var client = new HttpClient()
            {
                BaseAddress = new Uri(navigationManager.BaseUri)
            };

            var httpContextAccessor = sp.GetRequiredService<IHttpContextAccessor>();
            var cookies = httpContextAccessor.HttpContext.Request.Cookies;
            if (cookies.Any())
            {
                client.DefaultRequestHeaders.Add("Cookie",
                    string.Join(';', cookies.Select(x => $"{x.Key}={x.Value}"))
                );

                var languageId = cookies.FirstOrDefault(x => String.Equals(x.Key, AppState.LanguageNameKey, StringComparison.OrdinalIgnoreCase)).Value;
                if (!String.IsNullOrEmpty(languageId))
                {
                    client.DefaultRequestHeaders.Add(AppState.LanguageNameKey, languageId);
                }

                var currencyId = cookies.FirstOrDefault(x => String.Equals(x.Key, AppState.CurrencyNameKey, StringComparison.OrdinalIgnoreCase)).Value;
                if (!String.IsNullOrEmpty(currencyId))
                {
                    client.DefaultRequestHeaders.Add(AppState.CurrencyNameKey, currencyId);
                }

                var appId = cookies.FirstOrDefault(x => String.Equals(x.Key, AppState.AppIdKey, StringComparison.OrdinalIgnoreCase)).Value;
                if (!String.IsNullOrEmpty(appId))
                {
                    client.DefaultRequestHeaders.Add(AppState.AppIdKey, appId);
                }
            }

            return client;
        });

        return builder;
    }

    public static WebApplication Configure(this WebApplication app)
    {
        if (app.Environment.IsDevelopment())
        {
            app.UseDevelopmentExceptionHandler();
            // Enable automatic DB migrations
            app.UseMigrationsEndPoint();
            // Enable wasm debugging
            app.UseWebAssemblyDebugging();
        }
        else
        {
            app.UseProductionExceptionHandler();
            // Force HTTPS using HSTS
            app.UseHsts();
        }

        // Enable Swagger API auto-docs
        app.UseSwagger(config =>
        {
            config.RouteTemplate = "docs/{documentname}/swagger.json";
        });
        app.UseSwaggerUI(config =>
        {
            config.RoutePrefix = "docs";
            config.SwaggerEndpoint("/docs/v1/swagger.json", "SCMM API (v1)");
            config.InjectStylesheet("/css/scmm-swagger-theme.css");
            config.OAuth2RedirectUrl("/signin");
        });

        app.UseRequestDecompression();

        app.UseHttpsRedirection();

        var hstsDuration = app.Environment.IsDevelopment() ? null : (ulong?) 2592000; /* 30 days */
        var allowConnectLocalhost = app.Environment.IsDevelopment() ? "localhost:* http://localhost:* https://localhost:* ws://localhost:* wss://localhost:*" : null;
        app.UseOWASPSecurityHeaders(
            cspScriptSources: "'self' 'unsafe-inline' 'unsafe-eval' cdnjs.cloudflare.com cdn.jsdelivr.net cdn.skypack.dev www.googletagmanager.com www.google-analytics.com",
            cspStyleSources: "'self' 'unsafe-inline' cdnjs.cloudflare.com fonts.googleapis.com www.google-analytics.com",
            cspFontSources: "'self' data: cdnjs.cloudflare.com fonts.gstatic.com",
            cspImageSources: "'self' data: blob: *.scmm.app *.akamaihd.net *.steamstatic.com cdnjs.cloudflare.com cdn.discordapp.com cdn.smartlydressedgames.com files.facepunch.com www.google-analytics.com",
            cspFrameSources: "'self' www.youtube.com e.widgetbot.io",
            cspConnectSources: $"'self' *.scmm.app steamcommunity.com discordapp.com www.google-analytics.com stats.g.doubleclick.net {allowConnectLocalhost}",
            cspAllowCrossOriginEmbedding: true, // Required to embed images from Steam CDN in the UI
            hstsDurationInSeconds: hstsDuration
        );

        app.UseBlazorFrameworkFiles(); // Wasm
        app.UseStaticFiles();

        app.UseRouting();

        app.UseAuthentication();
        app.UseAuthorization();

        app.UseOutputCache();

        app.MapControllers();
        app.MapDefaultControllerRoute();

        app.MapBlazorHub();
        app.MapFallbackToPage("/_Host");

        app.UseAzureServiceBusProcessor();

        return app;
    }

    public static WebApplication Warmup(this WebApplication app)
    {
        // Prime caches
        using (var scope = app.Services.CreateScope())
        {
            Task.WaitAll(
                scope.ServiceProvider.GetRequiredService<IWebProxyManager>().RefreshProxiesAsync()
            );

            scope.ServiceProvider.GetRequiredService<LanguageCache>().RepopulateCache();
            scope.ServiceProvider.GetRequiredService<CurrencyCache>().RepopulateCache();
            scope.ServiceProvider.GetRequiredService<AppCache>().RepopulateCache();
        }

        return app;
    }
}
<|MERGE_RESOLUTION|>--- conflicted
+++ resolved
@@ -1,470 +1,467 @@
-﻿using AspNet.Security.OpenId;
-using Azure.Identity;
-using CommandQuery;
-using CommandQuery.DependencyInjection;
-using Microsoft.AspNetCore.Components;
-using Microsoft.AspNetCore.Mvc.Formatters;
-using Microsoft.EntityFrameworkCore;
-using Microsoft.EntityFrameworkCore.Diagnostics;
-using Microsoft.Extensions.Configuration.AzureAppConfiguration;
-using Microsoft.OpenApi.Models;
-using SCMM.Azure.AI;
-using SCMM.Azure.AI.Extensions;
-using SCMM.Azure.ApplicationInsights.Filters;
-using SCMM.Azure.ServiceBus.Extensions;
-using SCMM.Azure.ServiceBus.Middleware;
-using SCMM.Discord.API.Commands;
-using SCMM.Redis.Client.Statistics;
-using SCMM.Shared.Abstractions.Analytics;
-using SCMM.Shared.Abstractions.Statistics;
-using SCMM.Shared.Abstractions.WebProxies;
-using SCMM.Shared.API.Extensions;
-using SCMM.Shared.API.Messages;
-using SCMM.Shared.Data.Models.Json;
-using SCMM.Shared.Web.Client;
-using SCMM.Shared.Web.Server.Formatters;
-using SCMM.Shared.Web.Server.Middleware;
-using SCMM.Steam.Abstractions;
-using SCMM.Steam.API.Commands;
-using SCMM.Steam.API.Queries;
-using SCMM.Steam.Client;
-using SCMM.Steam.Client.Extensions;
-using SCMM.Steam.Data.Store;
-using SCMM.SteamCMD;
-using SCMM.Web.Client;
-using SCMM.Web.Data.Models.Services;
-using SCMM.Web.Server;
-using SCMM.Web.Server.Services;
-using StackExchange.Redis;
-using Swashbuckle.AspNetCore.Filters;
-using System.Net;
-using System.Reflection;
-using System.Security.Claims;
-
-JsonSerializerOptionsExtensions.SetGlobalDefaultOptions();
-
-await WebApplication.CreateBuilder(args)
-    .ConfigureLogging()
-    .ConfigureAppConfiguration()
-    .ConfigureServices()
-    .ConfigureClientServices()
-    .Build()
-    .Configure()
-    .Warmup()
-    .RunAsync();
-
-public static class WebApplicationExtensions
-{
-    public static WebApplicationBuilder ConfigureLogging(this WebApplicationBuilder builder)
-    {
-        builder.Logging.ClearProviders();
-        if (builder.Environment.IsDevelopment())
-        {
-            builder.Logging.AddDebug();
-            builder.Logging.AddConsole();
-        }
-        else
-        {
-            builder.Logging.AddApplicationInsights();
-        }
-        return builder;
-    }
-
-    public static WebApplicationBuilder ConfigureAppConfiguration(this WebApplicationBuilder builder)
-    {
-        var appConfigConnectionString = builder.Configuration.GetConnectionString("AppConfigurationConnection");
-        if (!String.IsNullOrEmpty(appConfigConnectionString))
-        {
-            builder.Configuration.AddAzureAppConfiguration(
-                options =>
-                {
-                    options.Connect(appConfigConnectionString)
-                        .ConfigureKeyVault(kv => kv.SetCredential(new DefaultAzureCredential()))
-                        .Select(KeyFilter.Any, LabelFilter.Null)
-                        .Select(KeyFilter.Any, Environment.GetEnvironmentVariable("ASPNETCORE_ENVIRONMENT"))
-                        .Select(KeyFilter.Any, Environment.GetEnvironmentVariable("WEBSITE_SITE_NAME"));
-                },
-                optional: true
-            );
-        }
-        return builder;
-    }
-
-    public static WebApplicationBuilder ConfigureServices(this WebApplicationBuilder builder)
-    {
-        // Logging 
-        builder.Services.AddDatabaseDeveloperPageExceptionFilter();
-        builder.Services.AddApplicationInsightsTelemetry(options =>
-        {
-<<<<<<< HEAD
-=======
-            options.EnableRequestTrackingTelemetryModule = true;
->>>>>>> 502ee8ce
-            options.EnableDependencyTrackingTelemetryModule = false;
-            options.EnableAppServicesHeartbeatTelemetryModule = false;
-            options.EnableHeartbeat = false;
-        });
-        builder.Services.AddApplicationInsightsTelemetryProcessor<Ignore304NotModifiedResponsesFilter>();
-        builder.Services.AddApplicationInsightsTelemetryProcessor<IgnoreSyntheticRequestsFilter>();
-        builder.Services.AddApplicationInsightsTelemetryProcessor<IgnoreStaticWebFilesFilter>();
-
-        // Authentication
-        builder.Services.AddAuthentication(Microsoft.AspNetCore.Authentication.Cookies.CookieAuthenticationDefaults.AuthenticationScheme)
-            .AddCookie(options =>
-            {
-                options.LoginPath = "/signin";
-                options.LogoutPath = "/signout";
-                options.AccessDeniedPath = "/";
-                options.SlidingExpiration = true;
-                options.ExpireTimeSpan = TimeSpan.FromDays(7);
-                options.Cookie.IsEssential = true;
-                options.Cookie.HttpOnly = false;
-                options.Cookie.SameSite = SameSiteMode.None;
-                options.Cookie.SecurePolicy = CookieSecurePolicy.Always;
-            })
-            .AddSteam(options =>
-            {
-                options.ApplicationKey = builder.Configuration.GetSteamConfiguration().ApplicationKey;
-                options.CorrelationCookie.IsEssential = true;
-                options.CorrelationCookie.HttpOnly = false;
-                options.CorrelationCookie.SameSite = SameSiteMode.None;
-                options.CorrelationCookie.SecurePolicy = CookieSecurePolicy.Always;
-                options.Events = new OpenIdAuthenticationEvents
-                {
-                    OnTicketReceived = async (ctx) =>
-                    {
-                        var db = ctx.HttpContext.RequestServices.GetRequiredService<SteamDbContext>();
-                        var commandProcessor = ctx.HttpContext.RequestServices.GetRequiredService<ICommandProcessor>();
-                        var loggedInProfile = await commandProcessor.ProcessWithResultAsync(new LoginSteamProfileRequest()
-                        {
-                            Claim = ctx.Principal.FindFirstValue(ClaimTypes.NameIdentifier)
-                        });
-
-                        ctx.Principal.AddIdentity(loggedInProfile.Identity);
-                        await db.SaveChangesAsync();
-                    }
-                };
-            });
-
-        // Authorization
-        builder.Services.AddAuthorization(options =>
-        {
-            options.AddPolicy(AuthorizationPolicies.Administrator, AuthorizationPolicies.AdministratorBuilder);
-            options.AddPolicy(AuthorizationPolicies.User, AuthorizationPolicies.UserBuilder);
-            options.DefaultPolicy = options.GetPolicy(AuthorizationPolicies.User);
-        });
-
-        // Database
-        var dbConnectionString = builder.Configuration.GetConnectionString("SteamDbConnection");
-        if (!String.IsNullOrEmpty(dbConnectionString))
-        {
-            builder.Services.AddDbContext<SteamDbContext>(options =>
-            {
-                options.EnableSensitiveDataLogging(AppDomain.CurrentDomain.IsDebugBuild());
-                options.EnableDetailedErrors(AppDomain.CurrentDomain.IsDebugBuild());
-                options.ConfigureWarnings(c => c.Log((RelationalEventId.CommandExecuting, LogLevel.Debug)));
-                options.ConfigureWarnings(c => c.Log((RelationalEventId.CommandExecuted, LogLevel.Debug)));
-                options.UseSqlServer(dbConnectionString, sql =>
-                {
-                    sql.EnableRetryOnFailure();
-                    sql.CommandTimeout(60);
-                });
-            });
-        }
-
-        // Service bus
-        var serviceBusConnectionString = builder.Configuration.GetConnectionString("ServiceBusConnection");
-        if (!String.IsNullOrEmpty(serviceBusConnectionString))
-        {
-            builder.Services.AddAzureServiceBus(serviceBusConnectionString);
-        }
-
-        // Redis cache
-        var redisConnectionString = builder.Configuration.GetConnectionString("RedisConnection");
-        if (!String.IsNullOrEmpty(redisConnectionString))
-        {
-            builder.Services.AddSingleton(x => ConnectionMultiplexer.Connect(redisConnectionString));
-            builder.Services.AddStackExchangeRedisCache(options =>
-            {
-                options.Configuration = redisConnectionString;
-            });
-
-            builder.Services.AddSingleton<IStatisticsService, RedisStatisticsService>();
-        }
-
-        // Web proxies
-        builder.Services.AddSingleton<IWebProxyUsageStatisticsService, WebProxyUsageStatisticsService>();
-        builder.Services.AddSingleton<IWebProxyManager>(x => x.GetRequiredService<RotatingWebProxy>()); // Forward interface requests to our singleton
-        builder.Services.AddSingleton<IWebProxy>(x => x.GetRequiredService<RotatingWebProxy>()); // Forward interface requests to our singleton
-        builder.Services.AddSingleton<RotatingWebProxy>(); // Boo Elion! (https://github.com/aspnet/DependencyInjection/issues/360)
-
-        // 3rd party clients
-        builder.Services.AddSingleton(x => builder.Configuration.GetSteamConfiguration());
-        builder.Services.AddSingleton(x => builder.Configuration.GetAzureAiConfiguration());
-        builder.Services.AddSingleton<IImageAnalysisService, AzureAiClient>();
-
-        builder.Services.AddScoped<SteamWebApiClient>();
-        builder.Services.AddScoped<SteamStoreWebClient>();
-        builder.Services.AddScoped<SteamCommunityWebClient>();
-        builder.Services.AddScoped<ISteamConsoleClient, SteamCmdProcessWrapper>();
-
-        // Auto-mapper
-        builder.Services.AddAutoMapper(Assembly.GetEntryAssembly());
-
-        // Command/query/message handlers
-        var handlerAssemblies = new[]
-        {
-            Assembly.GetEntryAssembly(), // Include all handlers in SCMM.Web.Server
-            Assembly.GetAssembly(typeof(SendMessage)), // Include all handlers in SCMM.Discord.API
-            Assembly.GetAssembly(typeof(ImportSteamProfile)), // Include all handlers in SCMM.Steam.API
-            Assembly.GetAssembly(typeof(ImportProfileMessage)), // Include all handlers in SCMM.Shared.API
-        };
-        builder.Services.AddCommands(handlerAssemblies);
-        builder.Services.AddQueries(handlerAssemblies);
-        builder.Services.AddMessages(handlerAssemblies);
-
-        // Services
-        builder.Services.AddScoped<LanguageCache>();
-        builder.Services.AddScoped<CurrencyCache>();
-        builder.Services.AddScoped<AppCache>();
-
-        // Controllers
-        builder.Services
-            .AddControllers(options =>
-            {
-                options.Filters.Add<FormatFilter>();
-            })
-            .AddJsonOptions(options =>
-            {
-                options.JsonSerializerOptions.UseDefaults();
-            })
-            .AddXmlSerializerFormatters()
-            .AddXlsxSerializerFormatters()
-            .AddCsvSerializerFormatters();
-
-        // Views
-        builder.Services.AddRazorPages();
-        builder.Services.AddServerSideBlazor(options =>
-        {
-            options.DetailedErrors = true;
-        });
-
-        builder.Services.AddSignalR(e =>
-        {
-            e.MaximumReceiveMessageSize = 102400000;
-        });
-
-        // Auto-documentation
-        builder.Services.AddSwaggerGen(config =>
-        {
-            try
-            {
-                config.IncludeXmlComments("SCMM.Web.Server.xml");
-            }
-            catch (Exception)
-            {
-                // We probably haven't generated XML docs for this build, not a deal breaker though...
-            }
-
-            config.SwaggerDoc(
-                "v1",
-                new OpenApiInfo
-                {
-                    Title = "SCMM",
-                    Version = "v1",
-                    Description = (
-                        "Steam Community Market Manager (SCMM) API.<br/>" +
-                        "These APIs are provided unrestricted, unthrottled, and free of charge in the hopes that they are useful to somebody. If you abuse them or are the cause of significant performance degradation, don't be surprised if you get blocked.<br/>" +
-                        "<br/>" +
-                        "Contact: support@scmm.app"
-                    ),
-                    Contact = new OpenApiContact()
-                    {
-                        Name = "About",
-                        Url = new Uri($"{builder.Configuration.GetWebsiteUrl()}/about")
-                    },
-                    TermsOfService = new Uri($"{builder.Configuration.GetWebsiteUrl()}/tos")
-                }
-            );
-
-            // NOTE: App is effectively supplied in the subdomain of the URL, don't need to ask the user for it
-            //config.OperationFilter<AddHeaderOperationFilter>(
-            //    AppState.AppIdKey, "Steam Application Id used for the request (e.g. 252490 = Rust, 730 = CSGO, etc)", false
-            //);
-            config.OperationFilter<AddHeaderOperationFilter>(
-                AppState.LanguageNameKey, "Language used for the request (e.g. English)", false
-            );
-            config.OperationFilter<AddHeaderOperationFilter>(
-                AppState.CurrencyNameKey, "Currency used for the request (e.g. USD)", false
-            );
-
-            var securitySchema = new OpenApiSecurityScheme
-            {
-                Description = "JWT Authorization header using the bearer scheme.<br /> Example: `Authorization: Bearer {token}`",
-                Name = "Authorization",
-                In = ParameterLocation.Header,
-                Type = SecuritySchemeType.Http,
-                Scheme = "bearer",
-            };
-
-            config.AddSecurityDefinition("OAuth2", securitySchema);
-
-            config.OperationFilter<AppendAuthorizeToSummaryOperationFilter>();
-            config.OperationFilter<SecurityRequirementsOperationFilter>(true, "OAuth2");
-
-        });
-
-        builder.Services.AddRequestDecompression();
-        builder.Services.AddResponseCompression();
-
-        builder.Services.AddOutputCache(options =>
-        {
-            options.SizeLimit = 256 * 1024 * 1024; // 256MB
-            options.MaximumBodySize = 8 * 1024 * 1024; // 8MB
-            options.UseCaseSensitivePaths = false;
-            options.AddBasePolicy(builder => builder
-                .NoCache() // do not cache by default
-                .SetVaryByQuery(AppState.LanguageNameKey, AppState.CurrencyNameKey, AppState.AppIdKey)
-                .SetVaryByHeader(AppState.LanguageNameKey, AppState.CurrencyNameKey, AppState.AppIdKey)
-                .Tag("all")
-            );
-        });
-
-        return builder;
-    }
-
-    public static WebApplicationBuilder ConfigureClientServices(this WebApplicationBuilder builder)
-    {
-        builder.Services.AddUIServices(
-            syncfusionLicenseKey: builder.Configuration.GetSection("Syncfusion").GetValue<string>("LicenseKey")
-        );
-
-        builder.Services.AddScoped<ICookieManager, HttpContextCookieManager>();
-        builder.Services.AddScoped<ISystemService, CommandQuerySystemService>();
-
-        builder.Services.AddScoped<HttpClient>(sp =>
-        {
-            var navigationManager = sp.GetRequiredService<NavigationManager>();
-            var client = new HttpClient()
-            {
-                BaseAddress = new Uri(navigationManager.BaseUri)
-            };
-
-            var httpContextAccessor = sp.GetRequiredService<IHttpContextAccessor>();
-            var cookies = httpContextAccessor.HttpContext.Request.Cookies;
-            if (cookies.Any())
-            {
-                client.DefaultRequestHeaders.Add("Cookie",
-                    string.Join(';', cookies.Select(x => $"{x.Key}={x.Value}"))
-                );
-
-                var languageId = cookies.FirstOrDefault(x => String.Equals(x.Key, AppState.LanguageNameKey, StringComparison.OrdinalIgnoreCase)).Value;
-                if (!String.IsNullOrEmpty(languageId))
-                {
-                    client.DefaultRequestHeaders.Add(AppState.LanguageNameKey, languageId);
-                }
-
-                var currencyId = cookies.FirstOrDefault(x => String.Equals(x.Key, AppState.CurrencyNameKey, StringComparison.OrdinalIgnoreCase)).Value;
-                if (!String.IsNullOrEmpty(currencyId))
-                {
-                    client.DefaultRequestHeaders.Add(AppState.CurrencyNameKey, currencyId);
-                }
-
-                var appId = cookies.FirstOrDefault(x => String.Equals(x.Key, AppState.AppIdKey, StringComparison.OrdinalIgnoreCase)).Value;
-                if (!String.IsNullOrEmpty(appId))
-                {
-                    client.DefaultRequestHeaders.Add(AppState.AppIdKey, appId);
-                }
-            }
-
-            return client;
-        });
-
-        return builder;
-    }
-
-    public static WebApplication Configure(this WebApplication app)
-    {
-        if (app.Environment.IsDevelopment())
-        {
-            app.UseDevelopmentExceptionHandler();
-            // Enable automatic DB migrations
-            app.UseMigrationsEndPoint();
-            // Enable wasm debugging
-            app.UseWebAssemblyDebugging();
-        }
-        else
-        {
-            app.UseProductionExceptionHandler();
-            // Force HTTPS using HSTS
-            app.UseHsts();
-        }
-
-        // Enable Swagger API auto-docs
-        app.UseSwagger(config =>
-        {
-            config.RouteTemplate = "docs/{documentname}/swagger.json";
-        });
-        app.UseSwaggerUI(config =>
-        {
-            config.RoutePrefix = "docs";
-            config.SwaggerEndpoint("/docs/v1/swagger.json", "SCMM API (v1)");
-            config.InjectStylesheet("/css/scmm-swagger-theme.css");
-            config.OAuth2RedirectUrl("/signin");
-        });
-
-        app.UseRequestDecompression();
-
-        app.UseHttpsRedirection();
-
-        var hstsDuration = app.Environment.IsDevelopment() ? null : (ulong?) 2592000; /* 30 days */
-        var allowConnectLocalhost = app.Environment.IsDevelopment() ? "localhost:* http://localhost:* https://localhost:* ws://localhost:* wss://localhost:*" : null;
-        app.UseOWASPSecurityHeaders(
-            cspScriptSources: "'self' 'unsafe-inline' 'unsafe-eval' cdnjs.cloudflare.com cdn.jsdelivr.net cdn.skypack.dev www.googletagmanager.com www.google-analytics.com",
-            cspStyleSources: "'self' 'unsafe-inline' cdnjs.cloudflare.com fonts.googleapis.com www.google-analytics.com",
-            cspFontSources: "'self' data: cdnjs.cloudflare.com fonts.gstatic.com",
-            cspImageSources: "'self' data: blob: *.scmm.app *.akamaihd.net *.steamstatic.com cdnjs.cloudflare.com cdn.discordapp.com cdn.smartlydressedgames.com files.facepunch.com www.google-analytics.com",
-            cspFrameSources: "'self' www.youtube.com e.widgetbot.io",
-            cspConnectSources: $"'self' *.scmm.app steamcommunity.com discordapp.com www.google-analytics.com stats.g.doubleclick.net {allowConnectLocalhost}",
-            cspAllowCrossOriginEmbedding: true, // Required to embed images from Steam CDN in the UI
-            hstsDurationInSeconds: hstsDuration
-        );
-
-        app.UseBlazorFrameworkFiles(); // Wasm
-        app.UseStaticFiles();
-
-        app.UseRouting();
-
-        app.UseAuthentication();
-        app.UseAuthorization();
-
-        app.UseOutputCache();
-
-        app.MapControllers();
-        app.MapDefaultControllerRoute();
-
-        app.MapBlazorHub();
-        app.MapFallbackToPage("/_Host");
-
-        app.UseAzureServiceBusProcessor();
-
-        return app;
-    }
-
-    public static WebApplication Warmup(this WebApplication app)
-    {
-        // Prime caches
-        using (var scope = app.Services.CreateScope())
-        {
-            Task.WaitAll(
-                scope.ServiceProvider.GetRequiredService<IWebProxyManager>().RefreshProxiesAsync()
-            );
-
-            scope.ServiceProvider.GetRequiredService<LanguageCache>().RepopulateCache();
-            scope.ServiceProvider.GetRequiredService<CurrencyCache>().RepopulateCache();
-            scope.ServiceProvider.GetRequiredService<AppCache>().RepopulateCache();
-        }
-
-        return app;
-    }
-}
+﻿using AspNet.Security.OpenId;
+using Azure.Identity;
+using CommandQuery;
+using CommandQuery.DependencyInjection;
+using Microsoft.AspNetCore.Components;
+using Microsoft.AspNetCore.Mvc.Formatters;
+using Microsoft.EntityFrameworkCore;
+using Microsoft.EntityFrameworkCore.Diagnostics;
+using Microsoft.Extensions.Configuration.AzureAppConfiguration;
+using Microsoft.OpenApi.Models;
+using SCMM.Azure.AI;
+using SCMM.Azure.AI.Extensions;
+using SCMM.Azure.ApplicationInsights.Filters;
+using SCMM.Azure.ServiceBus.Extensions;
+using SCMM.Azure.ServiceBus.Middleware;
+using SCMM.Discord.API.Commands;
+using SCMM.Redis.Client.Statistics;
+using SCMM.Shared.Abstractions.Analytics;
+using SCMM.Shared.Abstractions.Statistics;
+using SCMM.Shared.Abstractions.WebProxies;
+using SCMM.Shared.API.Extensions;
+using SCMM.Shared.API.Messages;
+using SCMM.Shared.Data.Models.Json;
+using SCMM.Shared.Web.Client;
+using SCMM.Shared.Web.Server.Formatters;
+using SCMM.Shared.Web.Server.Middleware;
+using SCMM.Steam.Abstractions;
+using SCMM.Steam.API.Commands;
+using SCMM.Steam.API.Queries;
+using SCMM.Steam.Client;
+using SCMM.Steam.Client.Extensions;
+using SCMM.Steam.Data.Store;
+using SCMM.SteamCMD;
+using SCMM.Web.Client;
+using SCMM.Web.Data.Models.Services;
+using SCMM.Web.Server;
+using SCMM.Web.Server.Services;
+using StackExchange.Redis;
+using Swashbuckle.AspNetCore.Filters;
+using System.Net;
+using System.Reflection;
+using System.Security.Claims;
+
+JsonSerializerOptionsExtensions.SetGlobalDefaultOptions();
+
+await WebApplication.CreateBuilder(args)
+    .ConfigureLogging()
+    .ConfigureAppConfiguration()
+    .ConfigureServices()
+    .ConfigureClientServices()
+    .Build()
+    .Configure()
+    .Warmup()
+    .RunAsync();
+
+public static class WebApplicationExtensions
+{
+    public static WebApplicationBuilder ConfigureLogging(this WebApplicationBuilder builder)
+    {
+        builder.Logging.ClearProviders();
+        if (builder.Environment.IsDevelopment())
+        {
+            builder.Logging.AddDebug();
+            builder.Logging.AddConsole();
+        }
+        else
+        {
+            builder.Logging.AddApplicationInsights();
+        }
+        return builder;
+    }
+
+    public static WebApplicationBuilder ConfigureAppConfiguration(this WebApplicationBuilder builder)
+    {
+        var appConfigConnectionString = builder.Configuration.GetConnectionString("AppConfigurationConnection");
+        if (!String.IsNullOrEmpty(appConfigConnectionString))
+        {
+            builder.Configuration.AddAzureAppConfiguration(
+                options =>
+                {
+                    options.Connect(appConfigConnectionString)
+                        .ConfigureKeyVault(kv => kv.SetCredential(new DefaultAzureCredential()))
+                        .Select(KeyFilter.Any, LabelFilter.Null)
+                        .Select(KeyFilter.Any, Environment.GetEnvironmentVariable("ASPNETCORE_ENVIRONMENT"))
+                        .Select(KeyFilter.Any, Environment.GetEnvironmentVariable("WEBSITE_SITE_NAME"));
+                },
+                optional: true
+            );
+        }
+        return builder;
+    }
+
+    public static WebApplicationBuilder ConfigureServices(this WebApplicationBuilder builder)
+    {
+        // Logging 
+        builder.Services.AddDatabaseDeveloperPageExceptionFilter();
+        builder.Services.AddApplicationInsightsTelemetry(options =>
+        {
+            options.EnableRequestTrackingTelemetryModule = true;
+            options.EnableDependencyTrackingTelemetryModule = false;
+            options.EnableAppServicesHeartbeatTelemetryModule = false;
+            options.EnableHeartbeat = false;
+        });
+        builder.Services.AddApplicationInsightsTelemetryProcessor<Ignore304NotModifiedResponsesFilter>();
+        builder.Services.AddApplicationInsightsTelemetryProcessor<IgnoreSyntheticRequestsFilter>();
+        builder.Services.AddApplicationInsightsTelemetryProcessor<IgnoreStaticWebFilesFilter>();
+
+        // Authentication
+        builder.Services.AddAuthentication(Microsoft.AspNetCore.Authentication.Cookies.CookieAuthenticationDefaults.AuthenticationScheme)
+            .AddCookie(options =>
+            {
+                options.LoginPath = "/signin";
+                options.LogoutPath = "/signout";
+                options.AccessDeniedPath = "/";
+                options.SlidingExpiration = true;
+                options.ExpireTimeSpan = TimeSpan.FromDays(7);
+                options.Cookie.IsEssential = true;
+                options.Cookie.HttpOnly = false;
+                options.Cookie.SameSite = SameSiteMode.None;
+                options.Cookie.SecurePolicy = CookieSecurePolicy.Always;
+            })
+            .AddSteam(options =>
+            {
+                options.ApplicationKey = builder.Configuration.GetSteamConfiguration().ApplicationKey;
+                options.CorrelationCookie.IsEssential = true;
+                options.CorrelationCookie.HttpOnly = false;
+                options.CorrelationCookie.SameSite = SameSiteMode.None;
+                options.CorrelationCookie.SecurePolicy = CookieSecurePolicy.Always;
+                options.Events = new OpenIdAuthenticationEvents
+                {
+                    OnTicketReceived = async (ctx) =>
+                    {
+                        var db = ctx.HttpContext.RequestServices.GetRequiredService<SteamDbContext>();
+                        var commandProcessor = ctx.HttpContext.RequestServices.GetRequiredService<ICommandProcessor>();
+                        var loggedInProfile = await commandProcessor.ProcessWithResultAsync(new LoginSteamProfileRequest()
+                        {
+                            Claim = ctx.Principal.FindFirstValue(ClaimTypes.NameIdentifier)
+                        });
+
+                        ctx.Principal.AddIdentity(loggedInProfile.Identity);
+                        await db.SaveChangesAsync();
+                    }
+                };
+            });
+
+        // Authorization
+        builder.Services.AddAuthorization(options =>
+        {
+            options.AddPolicy(AuthorizationPolicies.Administrator, AuthorizationPolicies.AdministratorBuilder);
+            options.AddPolicy(AuthorizationPolicies.User, AuthorizationPolicies.UserBuilder);
+            options.DefaultPolicy = options.GetPolicy(AuthorizationPolicies.User);
+        });
+
+        // Database
+        var dbConnectionString = builder.Configuration.GetConnectionString("SteamDbConnection");
+        if (!String.IsNullOrEmpty(dbConnectionString))
+        {
+            builder.Services.AddDbContext<SteamDbContext>(options =>
+            {
+                options.EnableSensitiveDataLogging(AppDomain.CurrentDomain.IsDebugBuild());
+                options.EnableDetailedErrors(AppDomain.CurrentDomain.IsDebugBuild());
+                options.ConfigureWarnings(c => c.Log((RelationalEventId.CommandExecuting, LogLevel.Debug)));
+                options.ConfigureWarnings(c => c.Log((RelationalEventId.CommandExecuted, LogLevel.Debug)));
+                options.UseSqlServer(dbConnectionString, sql =>
+                {
+                    sql.EnableRetryOnFailure();
+                    sql.CommandTimeout(60);
+                });
+            });
+        }
+
+        // Service bus
+        var serviceBusConnectionString = builder.Configuration.GetConnectionString("ServiceBusConnection");
+        if (!String.IsNullOrEmpty(serviceBusConnectionString))
+        {
+            builder.Services.AddAzureServiceBus(serviceBusConnectionString);
+        }
+
+        // Redis cache
+        var redisConnectionString = builder.Configuration.GetConnectionString("RedisConnection");
+        if (!String.IsNullOrEmpty(redisConnectionString))
+        {
+            builder.Services.AddSingleton(x => ConnectionMultiplexer.Connect(redisConnectionString));
+            builder.Services.AddStackExchangeRedisCache(options =>
+            {
+                options.Configuration = redisConnectionString;
+            });
+
+            builder.Services.AddSingleton<IStatisticsService, RedisStatisticsService>();
+        }
+
+        // Web proxies
+        builder.Services.AddSingleton<IWebProxyUsageStatisticsService, WebProxyUsageStatisticsService>();
+        builder.Services.AddSingleton<IWebProxyManager>(x => x.GetRequiredService<RotatingWebProxy>()); // Forward interface requests to our singleton
+        builder.Services.AddSingleton<IWebProxy>(x => x.GetRequiredService<RotatingWebProxy>()); // Forward interface requests to our singleton
+        builder.Services.AddSingleton<RotatingWebProxy>(); // Boo Elion! (https://github.com/aspnet/DependencyInjection/issues/360)
+
+        // 3rd party clients
+        builder.Services.AddSingleton(x => builder.Configuration.GetSteamConfiguration());
+        builder.Services.AddSingleton(x => builder.Configuration.GetAzureAiConfiguration());
+        builder.Services.AddSingleton<IImageAnalysisService, AzureAiClient>();
+
+        builder.Services.AddScoped<SteamWebApiClient>();
+        builder.Services.AddScoped<SteamStoreWebClient>();
+        builder.Services.AddScoped<SteamCommunityWebClient>();
+        builder.Services.AddScoped<ISteamConsoleClient, SteamCmdProcessWrapper>();
+
+        // Auto-mapper
+        builder.Services.AddAutoMapper(Assembly.GetEntryAssembly());
+
+        // Command/query/message handlers
+        var handlerAssemblies = new[]
+        {
+            Assembly.GetEntryAssembly(), // Include all handlers in SCMM.Web.Server
+            Assembly.GetAssembly(typeof(SendMessage)), // Include all handlers in SCMM.Discord.API
+            Assembly.GetAssembly(typeof(ImportSteamProfile)), // Include all handlers in SCMM.Steam.API
+            Assembly.GetAssembly(typeof(ImportProfileMessage)), // Include all handlers in SCMM.Shared.API
+        };
+        builder.Services.AddCommands(handlerAssemblies);
+        builder.Services.AddQueries(handlerAssemblies);
+        builder.Services.AddMessages(handlerAssemblies);
+
+        // Services
+        builder.Services.AddScoped<LanguageCache>();
+        builder.Services.AddScoped<CurrencyCache>();
+        builder.Services.AddScoped<AppCache>();
+
+        // Controllers
+        builder.Services
+            .AddControllers(options =>
+            {
+                options.Filters.Add<FormatFilter>();
+            })
+            .AddJsonOptions(options =>
+            {
+                options.JsonSerializerOptions.UseDefaults();
+            })
+            .AddXmlSerializerFormatters()
+            .AddXlsxSerializerFormatters()
+            .AddCsvSerializerFormatters();
+
+        // Views
+        builder.Services.AddRazorPages();
+        builder.Services.AddServerSideBlazor(options =>
+        {
+            options.DetailedErrors = true;
+        });
+
+        builder.Services.AddSignalR(e =>
+        {
+            e.MaximumReceiveMessageSize = 102400000;
+        });
+
+        // Auto-documentation
+        builder.Services.AddSwaggerGen(config =>
+        {
+            try
+            {
+                config.IncludeXmlComments("SCMM.Web.Server.xml");
+            }
+            catch (Exception)
+            {
+                // We probably haven't generated XML docs for this build, not a deal breaker though...
+            }
+
+            config.SwaggerDoc(
+                "v1",
+                new OpenApiInfo
+                {
+                    Title = "SCMM",
+                    Version = "v1",
+                    Description = (
+                        "Steam Community Market Manager (SCMM) API.<br/>" +
+                        "These APIs are provided unrestricted, unthrottled, and free of charge in the hopes that they are useful to somebody. If you abuse them or are the cause of significant performance degradation, don't be surprised if you get blocked.<br/>" +
+                        "<br/>" +
+                        "Contact: support@scmm.app"
+                    ),
+                    Contact = new OpenApiContact()
+                    {
+                        Name = "About",
+                        Url = new Uri($"{builder.Configuration.GetWebsiteUrl()}/about")
+                    },
+                    TermsOfService = new Uri($"{builder.Configuration.GetWebsiteUrl()}/tos")
+                }
+            );
+
+            // NOTE: App is effectively supplied in the subdomain of the URL, don't need to ask the user for it
+            //config.OperationFilter<AddHeaderOperationFilter>(
+            //    AppState.AppIdKey, "Steam Application Id used for the request (e.g. 252490 = Rust, 730 = CSGO, etc)", false
+            //);
+            config.OperationFilter<AddHeaderOperationFilter>(
+                AppState.LanguageNameKey, "Language used for the request (e.g. English)", false
+            );
+            config.OperationFilter<AddHeaderOperationFilter>(
+                AppState.CurrencyNameKey, "Currency used for the request (e.g. USD)", false
+            );
+
+            var securitySchema = new OpenApiSecurityScheme
+            {
+                Description = "JWT Authorization header using the bearer scheme.<br /> Example: `Authorization: Bearer {token}`",
+                Name = "Authorization",
+                In = ParameterLocation.Header,
+                Type = SecuritySchemeType.Http,
+                Scheme = "bearer",
+            };
+
+            config.AddSecurityDefinition("OAuth2", securitySchema);
+
+            config.OperationFilter<AppendAuthorizeToSummaryOperationFilter>();
+            config.OperationFilter<SecurityRequirementsOperationFilter>(true, "OAuth2");
+
+        });
+
+        builder.Services.AddRequestDecompression();
+        builder.Services.AddResponseCompression();
+
+        builder.Services.AddOutputCache(options =>
+        {
+            options.SizeLimit = 256 * 1024 * 1024; // 256MB
+            options.MaximumBodySize = 8 * 1024 * 1024; // 8MB
+            options.UseCaseSensitivePaths = false;
+            options.AddBasePolicy(builder => builder
+                .NoCache() // do not cache by default
+                .SetVaryByQuery(AppState.LanguageNameKey, AppState.CurrencyNameKey, AppState.AppIdKey)
+                .SetVaryByHeader(AppState.LanguageNameKey, AppState.CurrencyNameKey, AppState.AppIdKey)
+                .Tag("all")
+            );
+        });
+
+        return builder;
+    }
+
+    public static WebApplicationBuilder ConfigureClientServices(this WebApplicationBuilder builder)
+    {
+        builder.Services.AddUIServices(
+            syncfusionLicenseKey: builder.Configuration.GetSection("Syncfusion").GetValue<string>("LicenseKey")
+        );
+
+        builder.Services.AddScoped<ICookieManager, HttpContextCookieManager>();
+        builder.Services.AddScoped<ISystemService, CommandQuerySystemService>();
+
+        builder.Services.AddScoped<HttpClient>(sp =>
+        {
+            var navigationManager = sp.GetRequiredService<NavigationManager>();
+            var client = new HttpClient()
+            {
+                BaseAddress = new Uri(navigationManager.BaseUri)
+            };
+
+            var httpContextAccessor = sp.GetRequiredService<IHttpContextAccessor>();
+            var cookies = httpContextAccessor.HttpContext.Request.Cookies;
+            if (cookies.Any())
+            {
+                client.DefaultRequestHeaders.Add("Cookie",
+                    string.Join(';', cookies.Select(x => $"{x.Key}={x.Value}"))
+                );
+
+                var languageId = cookies.FirstOrDefault(x => String.Equals(x.Key, AppState.LanguageNameKey, StringComparison.OrdinalIgnoreCase)).Value;
+                if (!String.IsNullOrEmpty(languageId))
+                {
+                    client.DefaultRequestHeaders.Add(AppState.LanguageNameKey, languageId);
+                }
+
+                var currencyId = cookies.FirstOrDefault(x => String.Equals(x.Key, AppState.CurrencyNameKey, StringComparison.OrdinalIgnoreCase)).Value;
+                if (!String.IsNullOrEmpty(currencyId))
+                {
+                    client.DefaultRequestHeaders.Add(AppState.CurrencyNameKey, currencyId);
+                }
+
+                var appId = cookies.FirstOrDefault(x => String.Equals(x.Key, AppState.AppIdKey, StringComparison.OrdinalIgnoreCase)).Value;
+                if (!String.IsNullOrEmpty(appId))
+                {
+                    client.DefaultRequestHeaders.Add(AppState.AppIdKey, appId);
+                }
+            }
+
+            return client;
+        });
+
+        return builder;
+    }
+
+    public static WebApplication Configure(this WebApplication app)
+    {
+        if (app.Environment.IsDevelopment())
+        {
+            app.UseDevelopmentExceptionHandler();
+            // Enable automatic DB migrations
+            app.UseMigrationsEndPoint();
+            // Enable wasm debugging
+            app.UseWebAssemblyDebugging();
+        }
+        else
+        {
+            app.UseProductionExceptionHandler();
+            // Force HTTPS using HSTS
+            app.UseHsts();
+        }
+
+        // Enable Swagger API auto-docs
+        app.UseSwagger(config =>
+        {
+            config.RouteTemplate = "docs/{documentname}/swagger.json";
+        });
+        app.UseSwaggerUI(config =>
+        {
+            config.RoutePrefix = "docs";
+            config.SwaggerEndpoint("/docs/v1/swagger.json", "SCMM API (v1)");
+            config.InjectStylesheet("/css/scmm-swagger-theme.css");
+            config.OAuth2RedirectUrl("/signin");
+        });
+
+        app.UseRequestDecompression();
+
+        app.UseHttpsRedirection();
+
+        var hstsDuration = app.Environment.IsDevelopment() ? null : (ulong?) 2592000; /* 30 days */
+        var allowConnectLocalhost = app.Environment.IsDevelopment() ? "localhost:* http://localhost:* https://localhost:* ws://localhost:* wss://localhost:*" : null;
+        app.UseOWASPSecurityHeaders(
+            cspScriptSources: "'self' 'unsafe-inline' 'unsafe-eval' cdnjs.cloudflare.com cdn.jsdelivr.net cdn.skypack.dev www.googletagmanager.com www.google-analytics.com",
+            cspStyleSources: "'self' 'unsafe-inline' cdnjs.cloudflare.com fonts.googleapis.com www.google-analytics.com",
+            cspFontSources: "'self' data: cdnjs.cloudflare.com fonts.gstatic.com",
+            cspImageSources: "'self' data: blob: *.scmm.app *.akamaihd.net *.steamstatic.com cdnjs.cloudflare.com cdn.discordapp.com cdn.smartlydressedgames.com files.facepunch.com www.google-analytics.com",
+            cspFrameSources: "'self' www.youtube.com e.widgetbot.io",
+            cspConnectSources: $"'self' *.scmm.app steamcommunity.com discordapp.com www.google-analytics.com stats.g.doubleclick.net {allowConnectLocalhost}",
+            cspAllowCrossOriginEmbedding: true, // Required to embed images from Steam CDN in the UI
+            hstsDurationInSeconds: hstsDuration
+        );
+
+        app.UseBlazorFrameworkFiles(); // Wasm
+        app.UseStaticFiles();
+
+        app.UseRouting();
+
+        app.UseAuthentication();
+        app.UseAuthorization();
+
+        app.UseOutputCache();
+
+        app.MapControllers();
+        app.MapDefaultControllerRoute();
+
+        app.MapBlazorHub();
+        app.MapFallbackToPage("/_Host");
+
+        app.UseAzureServiceBusProcessor();
+
+        return app;
+    }
+
+    public static WebApplication Warmup(this WebApplication app)
+    {
+        // Prime caches
+        using (var scope = app.Services.CreateScope())
+        {
+            Task.WaitAll(
+                scope.ServiceProvider.GetRequiredService<IWebProxyManager>().RefreshProxiesAsync()
+            );
+
+            scope.ServiceProvider.GetRequiredService<LanguageCache>().RepopulateCache();
+            scope.ServiceProvider.GetRequiredService<CurrencyCache>().RepopulateCache();
+            scope.ServiceProvider.GetRequiredService<AppCache>().RepopulateCache();
+        }
+
+        return app;
+    }
+}