--- conflicted
+++ resolved
@@ -1,24 +1,18 @@
-﻿<Project Sdk="Microsoft.NET.Sdk">
-
-  <PropertyGroup>
-    <TargetFramework>net8.0</TargetFramework>
-    <ImplicitUsings>true</ImplicitUsings>
-  </PropertyGroup>
-
-  <ItemGroup>
-<<<<<<< HEAD
-    <PackageReference Include="Google.Apis.YouTube.v3" Version="1.62.1.3205" />
-    <PackageReference Include="Microsoft.Extensions.Configuration.Binder" Version="8.0.0-rc.2.23479.6" />
-    <PackageReference Include="Microsoft.Extensions.Logging.Abstractions" Version="8.0.0-rc.2.23479.6" />
-=======
-    <PackageReference Include="Google.Apis.YouTube.v3" Version="1.63.0.3205" />
-    <PackageReference Include="Microsoft.Extensions.Configuration.Binder" Version="7.0.4" />
-    <PackageReference Include="Microsoft.Extensions.Logging.Abstractions" Version="7.0.1" />
->>>>>>> 31a446d2
-  </ItemGroup>
-
-  <ItemGroup>
-    <ProjectReference Include="..\SCMM.Shared.Abstractions\SCMM.Shared.Abstractions.csproj" />
-  </ItemGroup>
-
-</Project>
+﻿<Project Sdk="Microsoft.NET.Sdk">
+
+  <PropertyGroup>
+    <TargetFramework>net7.0</TargetFramework>
+    <ImplicitUsings>true</ImplicitUsings>
+  </PropertyGroup>
+
+  <ItemGroup>
+    <PackageReference Include="Google.Apis.YouTube.v3" Version="1.63.0.3205" />
+    <PackageReference Include="Microsoft.Extensions.Configuration.Binder" Version="7.0.4" />
+    <PackageReference Include="Microsoft.Extensions.Logging.Abstractions" Version="7.0.1" />
+  </ItemGroup>
+
+  <ItemGroup>
+    <ProjectReference Include="..\SCMM.Shared.Abstractions\SCMM.Shared.Abstractions.csproj" />
+  </ItemGroup>
+
+</Project>