--- conflicted
+++ resolved
@@ -1,24 +1,20 @@
-﻿<Project Sdk="Microsoft.NET.Sdk">
-
-  <PropertyGroup>
-    <TargetFramework>net7.0</TargetFramework>
-    <ImplicitUsings>true</ImplicitUsings>
-  </PropertyGroup>
-
-  <ItemGroup>
-<<<<<<< HEAD
-    <PackageReference Include="Azure.Messaging.ServiceBus" Version="7.17.0" />
-=======
-    <PackageReference Include="Azure.Messaging.ServiceBus" Version="7.17.1" />
->>>>>>> 5276de8d
-    <PackageReference Include="Microsoft.AspNetCore.Http.Abstractions" Version="2.2.0" />
-    <PackageReference Include="Microsoft.Extensions.DependencyInjection.Abstractions" Version="7.0.0" />
-    <PackageReference Include="Microsoft.Extensions.Logging.Abstractions" Version="7.0.1" />
-  </ItemGroup>
-
-  <ItemGroup>
-    <ProjectReference Include="..\SCMM.Shared.Abstractions\SCMM.Shared.Abstractions.csproj" />
-    <ProjectReference Include="..\SCMM.Shared.Data.Models\SCMM.Shared.Data.Models.csproj" />
-  </ItemGroup>
-
-</Project>
+﻿<Project Sdk="Microsoft.NET.Sdk">
+
+  <PropertyGroup>
+    <TargetFramework>net7.0</TargetFramework>
+    <ImplicitUsings>true</ImplicitUsings>
+  </PropertyGroup>
+
+  <ItemGroup>
+    <PackageReference Include="Azure.Messaging.ServiceBus" Version="7.17.1" />
+    <PackageReference Include="Microsoft.AspNetCore.Http.Abstractions" Version="2.2.0" />
+    <PackageReference Include="Microsoft.Extensions.DependencyInjection.Abstractions" Version="7.0.0" />
+    <PackageReference Include="Microsoft.Extensions.Logging.Abstractions" Version="7.0.1" />
+  </ItemGroup>
+
+  <ItemGroup>
+    <ProjectReference Include="..\SCMM.Shared.Abstractions\SCMM.Shared.Abstractions.csproj" />
+    <ProjectReference Include="..\SCMM.Shared.Data.Models\SCMM.Shared.Data.Models.csproj" />
+  </ItemGroup>
+
+</Project>