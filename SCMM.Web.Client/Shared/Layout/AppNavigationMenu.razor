﻿@inject IDialogService Dialogs
@inject AppState State

<MudNavMenu Color="Color.Primary" Bordered="true" Class="flex-grow-1">
    
    @if (!String.IsNullOrEmpty(State.Profile?.SteamId))
    {
        <MudNavLink Href="@($"/inventory/{State.Profile.SteamId}")" Match="NavLinkMatch.All" Disabled="@State.IsPrerendering">
            <div class="d-flex align-center ml-n4">
                <MudAvatar Color="@MudBlazor.Color.Secondary" Variant="@MudBlazor.Variant.Outlined" Size="@MudBlazor.Size.Medium" Style="height:2rem; width:2rem;">
                    <MudImage Src="@State.Profile.AvatarUrl"></MudImage>
                </MudAvatar>
                <span class="px-3 no-wrap">My Inventory</span>
            </div>
        </MudNavLink>
    }
    @if (State.App?.FeatureFlags.HasFlag(SteamAppFeatureFlags.ItemInventory) == true)
    {
        <MudNavLink Href="/inventory" Icon="fas fa-fw fa-trophy" Match="NavLinkMatch.All" Disabled="@State.IsPrerendering">
            <span class="no-wrap">Inventory Leaderboard</span>
        </MudNavLink>
    }
    
    <MudDivider />

    <MudNavLink Href="/items" Icon="fas fa-fw fa-tshirt" Disabled="@State.IsPrerendering">
        <span class="no-wrap">Items</span>
    </MudNavLink>

    @if (State.App?.FeatureFlags.HasFlag(SteamAppFeatureFlags.ItemStore) == true)
    {
        <MudNavLink Href="/store" Icon="fas fa-fw fa-shopping-cart" Disabled="@State.IsPrerendering">
            <span class="no-wrap">Item Stores</span>
        </MudNavLink>
    }
    @if (State.App?.FeatureFlags.HasFlag(SteamAppFeatureFlags.ItemWorkshop) == true)
    {
        <MudNavLink Href="/item/workshop" Icon="fas fa-fw fa-compass-drafting" Disabled="@State.IsPrerendering">
            <span class="no-wrap">Item Workshop</span>
        </MudNavLink>
    }
    @if (State.App?.FeatureFlags.HasFlag(SteamAppFeatureFlags.ItemDefinitions) == true)
    {
        <MudNavLink Href="/item/definitionArchives" Icon="fas fa-fw fa-dolly" Disabled="@State.IsPrerendering">
                <span class="no-wrap">Item Definition Archives</span>
        </MudNavLink>
    }

    <MudDivider />
    
    @if (State.App?.FeatureFlags.HasFlag(SteamAppFeatureFlags.ItemMarket) == true)
    {
        <MudNavLink Href="/market/deals" Icon="fas fa-fw fa-search-dollar" Disabled="@State.IsPrerendering">
            <span class="no-wrap">Market Deals</span>
        </MudNavLink>
    }
    @if (State.App?.FeatureFlags.HasFlag(SteamAppFeatureFlags.ItemMarket) == true)
    {
        <MudNavLink Href="/market/tracker" Icon="fas fa-fw fa-magnifying-glass-chart" Disabled="true" title="Coming soon...">
            <span class="no-wrap">Market Item Tracker</span>
        </MudNavLink>
    }
    @if (State.App?.FeatureFlags.HasFlag(SteamAppFeatureFlags.ItemMarketActivityTracking) == true)
    {
        <MudNavLink Href="/market/activity" Icon="fas fa-fw fa-exchange-alt" Disabled="true" title="Coming soon...">
            <span class="no-wrap">Market Item Activity</span>
        </MudNavLink>
    }

<<<<<<< HEAD
    <MudNavLink Href="/market/deals" Icon="fas fa-fw fa-search-dollar" Disabled="@State.IsPrerendering">
        <span class="no-wrap">Market Deals</span>
    </MudNavLink>
    <MudNavLink Href="/market/tracker" Icon="fas fa-fw fa-magnifying-glass-chart" Disabled="true" title="Coming soon...">
        <span class="no-wrap">Market Item Tracker</span>
    </MudNavLink>
    <MudNavLink Href="/market/activity" Icon="fas fa-fw fa-exchange-alt">
        <span class="no-wrap">Market Item Activity</span>
    </MudNavLink>

    <MudDivider />
=======
    @if (State.App?.FeatureFlags.HasFlag(SteamAppFeatureFlags.ItemMarketPriceTracking) == true ||
         State.App?.FeatureFlags.HasFlag(SteamAppFeatureFlags.ItemMarketActivityTracking) == true)
    {
        <MudDivider />
    }
>>>>>>> 502ee8ce

    <MudNavLink Href="/stats" Icon="fas fa-fw fa-chart-pie" Disabled="@State.IsPrerendering">
        <span class="no-wrap">Statistics</span>
    </MudNavLink>

    <MudDivider />
    
    <MudNavLink Href="/help" Icon="fas fa-fw fa-question" Disabled="@State.IsPrerendering">
        <span class="no-wrap">Help Me</span>
    </MudNavLink>
    
    @if (State.SystemStatus != null) 
    {
        var systemStatus = State.SystemStatus.Status;

        <MudDivider />
        <MudNavLink Href="/system" Disabled="@State.IsPrerendering" title="View the system status details"
                    Icon="@(systemStatus == SystemStatusSeverity.Normal ? "fas fa-fw fa-heart-circle-check" : (systemStatus == SystemStatusSeverity.Degraded) ? "fas fa-fw fa-heart-circle-exclamation" : "fas fa-fw fa-heart-circle-xmark")"
                    IconColor="@(systemStatus == SystemStatusSeverity.Normal ? Color.Success : (systemStatus == SystemStatusSeverity.Degraded) ? Color.Warning : Color.Error)">
            <MudText Typo="Typo.inherit" Class="no-wrap"
                     Color="@(systemStatus == SystemStatusSeverity.Normal ? Color.Success : (systemStatus == SystemStatusSeverity.Degraded) ? Color.Warning : Color.Error)">
                @switch(systemStatus)
                {
                    case SystemStatusSeverity.Normal:
                        <span class="no-wrap">Services are normal</span>
                        break;
                    case SystemStatusSeverity.Degraded:
                        <span class="no-wrap">Services are degraded</span>
                        break;
                    case SystemStatusSeverity.Critical:
                        <span class="no-wrap">Services are critical</span>
                        break;
                }
            </MudText>
        </MudNavLink>

    }

</MudNavMenu>

@code {
    
    private void ShowDonationDialog()
    {
        Dialogs.Show<DonateDialog>();
    }

}
<|MERGE_RESOLUTION|>--- conflicted
+++ resolved
@@ -1,136 +1,122 @@
-﻿@inject IDialogService Dialogs
-@inject AppState State
-
-<MudNavMenu Color="Color.Primary" Bordered="true" Class="flex-grow-1">
-    
-    @if (!String.IsNullOrEmpty(State.Profile?.SteamId))
-    {
-        <MudNavLink Href="@($"/inventory/{State.Profile.SteamId}")" Match="NavLinkMatch.All" Disabled="@State.IsPrerendering">
-            <div class="d-flex align-center ml-n4">
-                <MudAvatar Color="@MudBlazor.Color.Secondary" Variant="@MudBlazor.Variant.Outlined" Size="@MudBlazor.Size.Medium" Style="height:2rem; width:2rem;">
-                    <MudImage Src="@State.Profile.AvatarUrl"></MudImage>
-                </MudAvatar>
-                <span class="px-3 no-wrap">My Inventory</span>
-            </div>
-        </MudNavLink>
-    }
-    @if (State.App?.FeatureFlags.HasFlag(SteamAppFeatureFlags.ItemInventory) == true)
-    {
-        <MudNavLink Href="/inventory" Icon="fas fa-fw fa-trophy" Match="NavLinkMatch.All" Disabled="@State.IsPrerendering">
-            <span class="no-wrap">Inventory Leaderboard</span>
-        </MudNavLink>
-    }
-    
-    <MudDivider />
-
-    <MudNavLink Href="/items" Icon="fas fa-fw fa-tshirt" Disabled="@State.IsPrerendering">
-        <span class="no-wrap">Items</span>
-    </MudNavLink>
-
-    @if (State.App?.FeatureFlags.HasFlag(SteamAppFeatureFlags.ItemStore) == true)
-    {
-        <MudNavLink Href="/store" Icon="fas fa-fw fa-shopping-cart" Disabled="@State.IsPrerendering">
-            <span class="no-wrap">Item Stores</span>
-        </MudNavLink>
-    }
-    @if (State.App?.FeatureFlags.HasFlag(SteamAppFeatureFlags.ItemWorkshop) == true)
-    {
-        <MudNavLink Href="/item/workshop" Icon="fas fa-fw fa-compass-drafting" Disabled="@State.IsPrerendering">
-            <span class="no-wrap">Item Workshop</span>
-        </MudNavLink>
-    }
-    @if (State.App?.FeatureFlags.HasFlag(SteamAppFeatureFlags.ItemDefinitions) == true)
-    {
-        <MudNavLink Href="/item/definitionArchives" Icon="fas fa-fw fa-dolly" Disabled="@State.IsPrerendering">
-                <span class="no-wrap">Item Definition Archives</span>
-        </MudNavLink>
-    }
-
-    <MudDivider />
-    
-    @if (State.App?.FeatureFlags.HasFlag(SteamAppFeatureFlags.ItemMarket) == true)
-    {
-        <MudNavLink Href="/market/deals" Icon="fas fa-fw fa-search-dollar" Disabled="@State.IsPrerendering">
-            <span class="no-wrap">Market Deals</span>
-        </MudNavLink>
-    }
-    @if (State.App?.FeatureFlags.HasFlag(SteamAppFeatureFlags.ItemMarket) == true)
-    {
-        <MudNavLink Href="/market/tracker" Icon="fas fa-fw fa-magnifying-glass-chart" Disabled="true" title="Coming soon...">
-            <span class="no-wrap">Market Item Tracker</span>
-        </MudNavLink>
-    }
-    @if (State.App?.FeatureFlags.HasFlag(SteamAppFeatureFlags.ItemMarketActivityTracking) == true)
-    {
-        <MudNavLink Href="/market/activity" Icon="fas fa-fw fa-exchange-alt" Disabled="true" title="Coming soon...">
-            <span class="no-wrap">Market Item Activity</span>
-        </MudNavLink>
-    }
-
-<<<<<<< HEAD
-    <MudNavLink Href="/market/deals" Icon="fas fa-fw fa-search-dollar" Disabled="@State.IsPrerendering">
-        <span class="no-wrap">Market Deals</span>
-    </MudNavLink>
-    <MudNavLink Href="/market/tracker" Icon="fas fa-fw fa-magnifying-glass-chart" Disabled="true" title="Coming soon...">
-        <span class="no-wrap">Market Item Tracker</span>
-    </MudNavLink>
-    <MudNavLink Href="/market/activity" Icon="fas fa-fw fa-exchange-alt">
-        <span class="no-wrap">Market Item Activity</span>
-    </MudNavLink>
-
-    <MudDivider />
-=======
-    @if (State.App?.FeatureFlags.HasFlag(SteamAppFeatureFlags.ItemMarketPriceTracking) == true ||
-         State.App?.FeatureFlags.HasFlag(SteamAppFeatureFlags.ItemMarketActivityTracking) == true)
-    {
-        <MudDivider />
-    }
->>>>>>> 502ee8ce
-
-    <MudNavLink Href="/stats" Icon="fas fa-fw fa-chart-pie" Disabled="@State.IsPrerendering">
-        <span class="no-wrap">Statistics</span>
-    </MudNavLink>
-
-    <MudDivider />
-    
-    <MudNavLink Href="/help" Icon="fas fa-fw fa-question" Disabled="@State.IsPrerendering">
-        <span class="no-wrap">Help Me</span>
-    </MudNavLink>
-    
-    @if (State.SystemStatus != null) 
-    {
-        var systemStatus = State.SystemStatus.Status;
-
-        <MudDivider />
-        <MudNavLink Href="/system" Disabled="@State.IsPrerendering" title="View the system status details"
-                    Icon="@(systemStatus == SystemStatusSeverity.Normal ? "fas fa-fw fa-heart-circle-check" : (systemStatus == SystemStatusSeverity.Degraded) ? "fas fa-fw fa-heart-circle-exclamation" : "fas fa-fw fa-heart-circle-xmark")"
-                    IconColor="@(systemStatus == SystemStatusSeverity.Normal ? Color.Success : (systemStatus == SystemStatusSeverity.Degraded) ? Color.Warning : Color.Error)">
-            <MudText Typo="Typo.inherit" Class="no-wrap"
-                     Color="@(systemStatus == SystemStatusSeverity.Normal ? Color.Success : (systemStatus == SystemStatusSeverity.Degraded) ? Color.Warning : Color.Error)">
-                @switch(systemStatus)
-                {
-                    case SystemStatusSeverity.Normal:
-                        <span class="no-wrap">Services are normal</span>
-                        break;
-                    case SystemStatusSeverity.Degraded:
-                        <span class="no-wrap">Services are degraded</span>
-                        break;
-                    case SystemStatusSeverity.Critical:
-                        <span class="no-wrap">Services are critical</span>
-                        break;
-                }
-            </MudText>
-        </MudNavLink>
-
-    }
-
-</MudNavMenu>
-
-@code {
-    
-    private void ShowDonationDialog()
-    {
-        Dialogs.Show<DonateDialog>();
-    }
-
-}
+﻿@inject IDialogService Dialogs
+@inject AppState State
+
+<MudNavMenu Color="Color.Primary" Bordered="true" Class="flex-grow-1">
+    
+    @if (!String.IsNullOrEmpty(State.Profile?.SteamId))
+    {
+        <MudNavLink Href="@($"/inventory/{State.Profile.SteamId}")" Match="NavLinkMatch.All" Disabled="@State.IsPrerendering">
+            <div class="d-flex align-center ml-n4">
+                <MudAvatar Color="@MudBlazor.Color.Secondary" Variant="@MudBlazor.Variant.Outlined" Size="@MudBlazor.Size.Medium" Style="height:2rem; width:2rem;">
+                    <MudImage Src="@State.Profile.AvatarUrl"></MudImage>
+                </MudAvatar>
+                <span class="px-3 no-wrap">My Inventory</span>
+            </div>
+        </MudNavLink>
+    }
+    @if (State.App?.FeatureFlags.HasFlag(SteamAppFeatureFlags.ItemInventory) == true)
+    {
+        <MudNavLink Href="/inventory" Icon="fas fa-fw fa-trophy" Match="NavLinkMatch.All" Disabled="@State.IsPrerendering">
+            <span class="no-wrap">Inventory Leaderboard</span>
+        </MudNavLink>
+    }
+    
+    <MudDivider />
+
+    <MudNavLink Href="/items" Icon="fas fa-fw fa-tshirt" Disabled="@State.IsPrerendering">
+        <span class="no-wrap">Items</span>
+    </MudNavLink>
+
+    @if (State.App?.FeatureFlags.HasFlag(SteamAppFeatureFlags.ItemStore) == true)
+    {
+        <MudNavLink Href="/store" Icon="fas fa-fw fa-shopping-cart" Disabled="@State.IsPrerendering">
+            <span class="no-wrap">Item Stores</span>
+        </MudNavLink>
+    }
+    @if (State.App?.FeatureFlags.HasFlag(SteamAppFeatureFlags.ItemWorkshop) == true)
+    {
+        <MudNavLink Href="/item/workshop" Icon="fas fa-fw fa-compass-drafting" Disabled="@State.IsPrerendering">
+            <span class="no-wrap">Item Workshop</span>
+        </MudNavLink>
+    }
+    @if (State.App?.FeatureFlags.HasFlag(SteamAppFeatureFlags.ItemDefinitions) == true)
+    {
+        <MudNavLink Href="/item/definitionArchives" Icon="fas fa-fw fa-dolly" Disabled="@State.IsPrerendering">
+                <span class="no-wrap">Item Definition Archives</span>
+        </MudNavLink>
+    }
+
+    <MudDivider />
+    
+    @if (State.App?.FeatureFlags.HasFlag(SteamAppFeatureFlags.ItemMarket) == true)
+    {
+        <MudNavLink Href="/market/deals" Icon="fas fa-fw fa-search-dollar" Disabled="@State.IsPrerendering">
+            <span class="no-wrap">Market Deals</span>
+        </MudNavLink>
+    }
+    @if (State.App?.FeatureFlags.HasFlag(SteamAppFeatureFlags.ItemMarket) == true)
+    {
+        <MudNavLink Href="/market/tracker" Icon="fas fa-fw fa-magnifying-glass-chart" Disabled="true" title="Coming soon...">
+            <span class="no-wrap">Market Item Tracker</span>
+        </MudNavLink>
+    }
+    @if (State.App?.FeatureFlags.HasFlag(SteamAppFeatureFlags.ItemMarketActivityTracking) == true)
+    {
+        <MudNavLink Href="/market/activity" Icon="fas fa-fw fa-exchange-alt" Disabled="@State.IsPrerendering">
+            <span class="no-wrap">Market Item Activity</span>
+        </MudNavLink>
+    }
+
+    @if (State.App?.FeatureFlags.HasFlag(SteamAppFeatureFlags.ItemMarketPriceTracking) == true ||
+         State.App?.FeatureFlags.HasFlag(SteamAppFeatureFlags.ItemMarketActivityTracking) == true)
+    {
+        <MudDivider />
+    }
+
+    <MudNavLink Href="/stats" Icon="fas fa-fw fa-chart-pie" Disabled="@State.IsPrerendering">
+        <span class="no-wrap">Statistics</span>
+    </MudNavLink>
+
+    <MudDivider />
+    
+    <MudNavLink Href="/help" Icon="fas fa-fw fa-question" Disabled="@State.IsPrerendering">
+        <span class="no-wrap">Help Me</span>
+    </MudNavLink>
+    
+    @if (State.SystemStatus != null) 
+    {
+        var systemStatus = State.SystemStatus.Status;
+
+        <MudDivider />
+        <MudNavLink Href="/system" Disabled="@State.IsPrerendering" title="View the system status details"
+                    Icon="@(systemStatus == SystemStatusSeverity.Normal ? "fas fa-fw fa-heart-circle-check" : (systemStatus == SystemStatusSeverity.Degraded) ? "fas fa-fw fa-heart-circle-exclamation" : "fas fa-fw fa-heart-circle-xmark")"
+                    IconColor="@(systemStatus == SystemStatusSeverity.Normal ? Color.Success : (systemStatus == SystemStatusSeverity.Degraded) ? Color.Warning : Color.Error)">
+            <MudText Typo="Typo.inherit" Class="no-wrap"
+                     Color="@(systemStatus == SystemStatusSeverity.Normal ? Color.Success : (systemStatus == SystemStatusSeverity.Degraded) ? Color.Warning : Color.Error)">
+                @switch(systemStatus)
+                {
+                    case SystemStatusSeverity.Normal:
+                        <span class="no-wrap">Services are normal</span>
+                        break;
+                    case SystemStatusSeverity.Degraded:
+                        <span class="no-wrap">Services are degraded</span>
+                        break;
+                    case SystemStatusSeverity.Critical:
+                        <span class="no-wrap">Services are critical</span>
+                        break;
+                }
+            </MudText>
+        </MudNavLink>
+
+    }
+
+</MudNavMenu>
+
+@code {
+    
+    private void ShowDonationDialog()
+    {
+        Dialogs.Show<DonateDialog>();
+    }
+
+}