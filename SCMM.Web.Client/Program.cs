using Ljbc1994.Blazor.IntersectionObserver;
using Microsoft.AspNetCore.Components;
using Microsoft.AspNetCore.Components.WebAssembly.Hosting;
using MudBlazor;
using MudBlazor.Services;
using SCMM.Shared.Data.Models.Json;
using SCMM.Web.Client;
using SCMM.Web.Client.Services;
using SCMM.Web.Client.Shared;
using SCMM.Web.Client.Shared.Navigation;
using SCMM.Web.Data.Models.Services;
using Syncfusion.Blazor;
using Syncfusion.Licensing;

JsonSerializerOptionsExtensions.SetDefaultOptions();

await WebAssemblyHostBuilder.CreateDefault(args)
    .ConfigureServices()
    .Build()
    .RunAsync();

public static class WebAssemblyHostExtensions
{
    public static WebAssemblyHostBuilder ConfigureServices(this WebAssemblyHostBuilder builder)
    {
        builder.Services.AddUIServices();

        builder.Services.AddScoped<ICookieManager, JavascriptCookieManager>();
        builder.Services.AddScoped<ISystemService, HttpSystemService>();

        builder.Services.AddScoped<HttpClient>(sp =>
        {
            var appState = sp.GetService<AppState>();
            var navigationManager = sp.GetRequiredService<NavigationManager>();
            var client = new HttpClient()
            {
                BaseAddress = new Uri(navigationManager.BaseUri)
            };
            if (appState != null)
            {
                client.DefaultRequestHeaders.Add(AppState.LanguageNameKey, appState.LanguageId);
                client.DefaultRequestHeaders.Add(AppState.CurrencyNameKey, appState.CurrencyId);
                client.DefaultRequestHeaders.Add(AppState.AppIdKey, appState.AppId.ToString());
                appState.PropertyChanged += (sender, e) =>
                {
                    if (e.PropertyName == nameof(AppState.LanguageId))
                    {
                        client.DefaultRequestHeaders.Remove(AppState.LanguageNameKey);
                        client.DefaultRequestHeaders.Add(AppState.LanguageNameKey, appState.LanguageId);
                    }
                    else if (e.PropertyName == nameof(AppState.CurrencyId))
                    {
                        client.DefaultRequestHeaders.Remove(AppState.CurrencyNameKey);
                        client.DefaultRequestHeaders.Add(AppState.CurrencyNameKey, appState.CurrencyId);
                    }
                    else if (e.PropertyName == nameof(AppState.AppId))
                    {
                        client.DefaultRequestHeaders.Remove(AppState.AppIdKey);
                        client.DefaultRequestHeaders.Add(AppState.AppIdKey, appState.AppId.ToString());
                    }
                };
            }

            return client;
        });

        return builder;
    }

    public static void AddUIServices(this IServiceCollection services)
    {
        services.AddScoped<AppState>();

        services.AddScoped<ExternalNavigationManager>();
        services.AddScoped<DocumentManager>();

        services.AddIntersectionObserver();

        services.AddMudServices(config =>
        {
            config.SnackbarConfiguration.PositionClass = Defaults.Classes.Position.TopRight;
            config.SnackbarConfiguration.SnackbarVariant = Variant.Filled;
            config.SnackbarConfiguration.NewestOnTop = true;
            config.SnackbarConfiguration.ShowCloseIcon = true;
            config.SnackbarConfiguration.RequireInteraction = true;
            config.SnackbarConfiguration.PreventDuplicates = true;
            config.SnackbarConfiguration.ClearAfterNavigation = false;
        });

        services.AddSyncfusionBlazor();
        SyncfusionLicenseProvider.RegisterLicense(
            // FYI: This is a [free] community license key, it isn't a secret.
            //      Sign up for account at https://www.syncfusion.com/account/downloads, request a community license
<<<<<<< HEAD
            "Mjk1OTUyN0AzMjMzMmUzMDJlMzBmVFM3c3RLc0YrcUhTdnk0N2h6YUxlNDBpb1doUHEvdU0xQnFiWGxyMlB3PQ=="
=======
            "Mjk3ODk1MEAzMjMzMmUzMDJlMzBtSExDclZQSlBmVFpPeHJBYTFqeUFIb0ZLb2tMLys0d3FDb1oweVZiaDFVPQ=="
>>>>>>> 5276de8d
        );
    }
}
<|MERGE_RESOLUTION|>--- conflicted
+++ resolved
@@ -1,101 +1,97 @@
-using Ljbc1994.Blazor.IntersectionObserver;
-using Microsoft.AspNetCore.Components;
-using Microsoft.AspNetCore.Components.WebAssembly.Hosting;
-using MudBlazor;
-using MudBlazor.Services;
-using SCMM.Shared.Data.Models.Json;
-using SCMM.Web.Client;
-using SCMM.Web.Client.Services;
-using SCMM.Web.Client.Shared;
-using SCMM.Web.Client.Shared.Navigation;
-using SCMM.Web.Data.Models.Services;
-using Syncfusion.Blazor;
-using Syncfusion.Licensing;
-
-JsonSerializerOptionsExtensions.SetDefaultOptions();
-
-await WebAssemblyHostBuilder.CreateDefault(args)
-    .ConfigureServices()
-    .Build()
-    .RunAsync();
-
-public static class WebAssemblyHostExtensions
-{
-    public static WebAssemblyHostBuilder ConfigureServices(this WebAssemblyHostBuilder builder)
-    {
-        builder.Services.AddUIServices();
-
-        builder.Services.AddScoped<ICookieManager, JavascriptCookieManager>();
-        builder.Services.AddScoped<ISystemService, HttpSystemService>();
-
-        builder.Services.AddScoped<HttpClient>(sp =>
-        {
-            var appState = sp.GetService<AppState>();
-            var navigationManager = sp.GetRequiredService<NavigationManager>();
-            var client = new HttpClient()
-            {
-                BaseAddress = new Uri(navigationManager.BaseUri)
-            };
-            if (appState != null)
-            {
-                client.DefaultRequestHeaders.Add(AppState.LanguageNameKey, appState.LanguageId);
-                client.DefaultRequestHeaders.Add(AppState.CurrencyNameKey, appState.CurrencyId);
-                client.DefaultRequestHeaders.Add(AppState.AppIdKey, appState.AppId.ToString());
-                appState.PropertyChanged += (sender, e) =>
-                {
-                    if (e.PropertyName == nameof(AppState.LanguageId))
-                    {
-                        client.DefaultRequestHeaders.Remove(AppState.LanguageNameKey);
-                        client.DefaultRequestHeaders.Add(AppState.LanguageNameKey, appState.LanguageId);
-                    }
-                    else if (e.PropertyName == nameof(AppState.CurrencyId))
-                    {
-                        client.DefaultRequestHeaders.Remove(AppState.CurrencyNameKey);
-                        client.DefaultRequestHeaders.Add(AppState.CurrencyNameKey, appState.CurrencyId);
-                    }
-                    else if (e.PropertyName == nameof(AppState.AppId))
-                    {
-                        client.DefaultRequestHeaders.Remove(AppState.AppIdKey);
-                        client.DefaultRequestHeaders.Add(AppState.AppIdKey, appState.AppId.ToString());
-                    }
-                };
-            }
-
-            return client;
-        });
-
-        return builder;
-    }
-
-    public static void AddUIServices(this IServiceCollection services)
-    {
-        services.AddScoped<AppState>();
-
-        services.AddScoped<ExternalNavigationManager>();
-        services.AddScoped<DocumentManager>();
-
-        services.AddIntersectionObserver();
-
-        services.AddMudServices(config =>
-        {
-            config.SnackbarConfiguration.PositionClass = Defaults.Classes.Position.TopRight;
-            config.SnackbarConfiguration.SnackbarVariant = Variant.Filled;
-            config.SnackbarConfiguration.NewestOnTop = true;
-            config.SnackbarConfiguration.ShowCloseIcon = true;
-            config.SnackbarConfiguration.RequireInteraction = true;
-            config.SnackbarConfiguration.PreventDuplicates = true;
-            config.SnackbarConfiguration.ClearAfterNavigation = false;
-        });
-
-        services.AddSyncfusionBlazor();
-        SyncfusionLicenseProvider.RegisterLicense(
-            // FYI: This is a [free] community license key, it isn't a secret.
-            //      Sign up for account at https://www.syncfusion.com/account/downloads, request a community license
-<<<<<<< HEAD
-            "Mjk1OTUyN0AzMjMzMmUzMDJlMzBmVFM3c3RLc0YrcUhTdnk0N2h6YUxlNDBpb1doUHEvdU0xQnFiWGxyMlB3PQ=="
-=======
-            "Mjk3ODk1MEAzMjMzMmUzMDJlMzBtSExDclZQSlBmVFpPeHJBYTFqeUFIb0ZLb2tMLys0d3FDb1oweVZiaDFVPQ=="
->>>>>>> 5276de8d
-        );
-    }
-}
+using Ljbc1994.Blazor.IntersectionObserver;
+using Microsoft.AspNetCore.Components;
+using Microsoft.AspNetCore.Components.WebAssembly.Hosting;
+using MudBlazor;
+using MudBlazor.Services;
+using SCMM.Shared.Data.Models.Json;
+using SCMM.Web.Client;
+using SCMM.Web.Client.Services;
+using SCMM.Web.Client.Shared;
+using SCMM.Web.Client.Shared.Navigation;
+using SCMM.Web.Data.Models.Services;
+using Syncfusion.Blazor;
+using Syncfusion.Licensing;
+
+JsonSerializerOptionsExtensions.SetDefaultOptions();
+
+await WebAssemblyHostBuilder.CreateDefault(args)
+    .ConfigureServices()
+    .Build()
+    .RunAsync();
+
+public static class WebAssemblyHostExtensions
+{
+    public static WebAssemblyHostBuilder ConfigureServices(this WebAssemblyHostBuilder builder)
+    {
+        builder.Services.AddUIServices();
+
+        builder.Services.AddScoped<ICookieManager, JavascriptCookieManager>();
+        builder.Services.AddScoped<ISystemService, HttpSystemService>();
+
+        builder.Services.AddScoped<HttpClient>(sp =>
+        {
+            var appState = sp.GetService<AppState>();
+            var navigationManager = sp.GetRequiredService<NavigationManager>();
+            var client = new HttpClient()
+            {
+                BaseAddress = new Uri(navigationManager.BaseUri)
+            };
+            if (appState != null)
+            {
+                client.DefaultRequestHeaders.Add(AppState.LanguageNameKey, appState.LanguageId);
+                client.DefaultRequestHeaders.Add(AppState.CurrencyNameKey, appState.CurrencyId);
+                client.DefaultRequestHeaders.Add(AppState.AppIdKey, appState.AppId.ToString());
+                appState.PropertyChanged += (sender, e) =>
+                {
+                    if (e.PropertyName == nameof(AppState.LanguageId))
+                    {
+                        client.DefaultRequestHeaders.Remove(AppState.LanguageNameKey);
+                        client.DefaultRequestHeaders.Add(AppState.LanguageNameKey, appState.LanguageId);
+                    }
+                    else if (e.PropertyName == nameof(AppState.CurrencyId))
+                    {
+                        client.DefaultRequestHeaders.Remove(AppState.CurrencyNameKey);
+                        client.DefaultRequestHeaders.Add(AppState.CurrencyNameKey, appState.CurrencyId);
+                    }
+                    else if (e.PropertyName == nameof(AppState.AppId))
+                    {
+                        client.DefaultRequestHeaders.Remove(AppState.AppIdKey);
+                        client.DefaultRequestHeaders.Add(AppState.AppIdKey, appState.AppId.ToString());
+                    }
+                };
+            }
+
+            return client;
+        });
+
+        return builder;
+    }
+
+    public static void AddUIServices(this IServiceCollection services)
+    {
+        services.AddScoped<AppState>();
+
+        services.AddScoped<ExternalNavigationManager>();
+        services.AddScoped<DocumentManager>();
+
+        services.AddIntersectionObserver();
+
+        services.AddMudServices(config =>
+        {
+            config.SnackbarConfiguration.PositionClass = Defaults.Classes.Position.TopRight;
+            config.SnackbarConfiguration.SnackbarVariant = Variant.Filled;
+            config.SnackbarConfiguration.NewestOnTop = true;
+            config.SnackbarConfiguration.ShowCloseIcon = true;
+            config.SnackbarConfiguration.RequireInteraction = true;
+            config.SnackbarConfiguration.PreventDuplicates = true;
+            config.SnackbarConfiguration.ClearAfterNavigation = false;
+        });
+
+        services.AddSyncfusionBlazor();
+        SyncfusionLicenseProvider.RegisterLicense(
+            // FYI: This is a [free] community license key, it isn't a secret.
+            //      Sign up for account at https://www.syncfusion.com/account/downloads, request a community license
+            "Mjk3ODk1MEAzMjMzMmUzMDJlMzBtSExDclZQSlBmVFpPeHJBYTFqeUFIb0ZLb2tMLys0d3FDb1oweVZiaDFVPQ=="
+        );
+    }
+}